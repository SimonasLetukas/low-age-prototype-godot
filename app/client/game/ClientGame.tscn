[gd_scene load_steps=9 format=3 uid="uid://crga8uvsmhwds"]

[ext_resource type="PackedScene" path="res://app/shared/game/Game.tscn" id="1"]
[ext_resource type="Script" path="res://app/client/game/ClientGame.cs" id="2"]
[ext_resource type="PackedScene" path="res://app/client/game/mouse/Mouse.tscn" id="3"]
[ext_resource type="PackedScene" uid="uid://bxsjphsp1duj6" path="res://app/client/game/camera/Camera.tscn" id="4"]
[ext_resource type="PackedScene" path="res://app/client/game/interface/Interface.tscn" id="5"]
[ext_resource type="PackedScene" path="res://app/client/game/map/entities/Entities.tscn" id="6"]
[ext_resource type="Script" path="res://app/client/game/map/ClientMap.cs" id="7"]
[ext_resource type="PackedScene" path="res://app/client/game/map/tiles/Tiles.tscn" id="8"]

[node name="Game" instance=ExtResource("1")]
position = Vector2(1, 0)
script = ExtResource("2")

[node name="Interface" parent="." index="0" instance=ExtResource("5")]

[node name="Map" parent="." index="1"]
script = ExtResource("7")

[node name="Tiles" parent="Map" index="1" instance=ExtResource("8")]

[node name="Entities" parent="Map" index="2" instance=ExtResource("6")]

<<<<<<< HEAD
[node name="Camera" parent="." index="2" instance=ExtResource("4")]
=======
[node name="Lines" type="Node2D" parent="Map" index="3"]

[node name="Line2D" type="Line2D" parent="Map/Lines" index="0"]
z_index = 4096
points = PoolVector2Array( 5, 5, 20, 20, 25, 32 )
width = 1.0
default_color = Color( 1, 1, 1, 1 )

[node name="Camera" parent="." index="2" instance=ExtResource( 4 )]
>>>>>>> 94f23835

[node name="Mouse" parent="." index="3" instance=ExtResource("3")]

[editable path="Map"]<|MERGE_RESOLUTION|>--- conflicted
+++ resolved
@@ -22,9 +22,7 @@
 
 [node name="Entities" parent="Map" index="2" instance=ExtResource("6")]
 
-<<<<<<< HEAD
 [node name="Camera" parent="." index="2" instance=ExtResource("4")]
-=======
 [node name="Lines" type="Node2D" parent="Map" index="3"]
 
 [node name="Line2D" type="Line2D" parent="Map/Lines" index="0"]
@@ -33,8 +31,6 @@
 width = 1.0
 default_color = Color( 1, 1, 1, 1 )
 
-[node name="Camera" parent="." index="2" instance=ExtResource( 4 )]
->>>>>>> 94f23835
 
 [node name="Mouse" parent="." index="3" instance=ExtResource("3")]
 
