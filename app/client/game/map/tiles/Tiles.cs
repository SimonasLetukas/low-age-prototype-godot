--- conflicted
+++ resolved
@@ -3,16 +3,11 @@
 using System.Collections.Generic;
 using System.Diagnostics;
 using System.Linq;
-<<<<<<< HEAD
 using LowAgeData.Domain.Common;
 using LowAgeData.Domain.Tiles;
-=======
-using low_age_data.Domain.Common;
-using low_age_data.Domain.Tiles;
 using low_age_prototype_common;
 using low_age_prototype_common.Extensions;
 using multipurpose_pathfinding;
->>>>>>> 94f23835
 
 /// <summary>
 /// Responsible for: <para />
@@ -22,14 +17,10 @@
 /// </summary>
 public partial class Tiles : Node2D
 {
-<<<<<<< HEAD
-    public partial class TileInstance
-=======
     /// <summary>
     /// Wrapper of <see cref="Point"/>.
     /// </summary>
     public class TileInstance
->>>>>>> 94f23835
     {
         public Vector2<int> Position { get; set; }
         public TileId Blueprint { get; set; }
@@ -91,21 +82,6 @@
         _scraps = GetNode<TileMap>("Scraps");
         _marsh = GetNode<TileMap>("Marsh");
         _mountains = GetNode<TileMap>("Stone");
-<<<<<<< HEAD
-        
-        _availableTilesVisual = GetNode<TileMap>("Alpha/Available");
-        _availableTilesHovering = GetNode<TileMap>("Alpha/AvailableHovering");
-        _targetTiles = GetNode<TileMap>("Alpha/Target");
-        _targetMapPositiveTiles = GetNode<TileMap>("Alpha/TargetMapPositive");
-        _targetMapPositiveTiles.Visible = false;
-        _targetMapNegativeTiles = GetNode<TileMap>("Alpha/TargetMapNegative");
-        _targetMapNegativeTiles.Visible = false;
-        
-        _path = GetNode<TileMap>("Path3D");
-        
-        _focusedTile = GetNode<FocusedTile>("FocusedTile");
-        _focusedTile.Disable();
-=======
 
         StructureFoundations = GetNode<StructureFoundations>($"{nameof(StructureFoundations)}");
         Elevatable = GetNode<ElevatableTiles>($"{nameof(ElevatableTiles)}");
@@ -113,7 +89,6 @@
         EventBus.Instance.PathfindingUpdating += OnPathfindingUpdating;
         EventBus.Instance.HighGroundPointCreated += OnHighGroundPointCreated;
         EventBus.Instance.HighGroundPointRemoved += OnHighGroundPointRemoved;
->>>>>>> 94f23835
     }
 
     public override void _ExitTree()
@@ -128,15 +103,9 @@
     public void Initialize(Vector2 mapSize, ICollection<(Vector2<int>, TileId)> tiles)
     {
         _tilesBlueprint = Data.Instance.Blueprint.Tiles;
-<<<<<<< HEAD
-        _mapSize = mapSize;
+        _mapSize = new Vector2<int>((int)mapSize.x, (int)mapSize.y);
         _tilemapOffset = new Vector2(mapSize.X / 2, (mapSize.Y / 2) * -1);
         _mountainsFillOffset = (int)Mathf.Max(mapSize.X, mapSize.Y);
-=======
-        _mapSize = new Vector2<int>((int)mapSize.x, (int)mapSize.y);
-        _tilemapOffset = new Vector2(mapSize.x / 2, (mapSize.y / 2) * -1);
-        _mountainsFillOffset = (int)Mathf.Max(mapSize.x, mapSize.y);
->>>>>>> 94f23835
         _tileOffset = new Vector2(1, (float)Constants.TileHeight / 2);
         Elevatable.Initialize(mapSize, this);
         ClearTilemaps();
@@ -232,19 +201,40 @@
         var (position, blueprintId) = _tilesForVisualsInitialization[0];
         _tilesForVisualsInitialization.RemoveAt(0);
 
-<<<<<<< HEAD
         var positionI = new Vector2I((int)position.X, (int)position.Y);
         _grass.SetCell(0, positionI, TileMapGrassIndex); // needed to fill up gaps
         SetCell(positionI, GetTerrain(position));
 
-        _targetMapPositiveTiles.SetCell(0, positionI, TileMapPositiveTargetTileIndex);
-        _targetMapNegativeTiles.SetCell(0, positionI, TileMapNegativeTargetTileIndex);
-    }
-
-    public Vector2 GetMapPositionFromGlobalPosition(Vector2 globalPosition) 
+        Elevatable.SetMapWideTargetTiles(godotPosition);
+    }
+
+    public void AddPoints(IEnumerable<Point> points)
+    {
+        _pointsForInitialization = points.ToList();
+        _pointsStartedInitializing = true;
+    }
+    
+    private void IteratePointInitialization()
+    {
+        if (_pointsForInitialization.IsEmpty())
+        {
+            GD.Print($"{DateTimeOffset.UtcNow.ToUnixTimeMilliseconds()} " +
+                     $"{nameof(Tiles)}.{nameof(IteratePointInitialization)} completed");
+            _pointsInitialized = true;
+            return;
+        }
+
+        var point = _pointsForInitialization[0];
+        _pointsForInitialization.RemoveAt(0);
+        
+        var tile = GetTile(point.Position);
+        tile.Point = point;
+    }
+
+    public Vector2<int> GetMapPositionFromGlobalPosition(Vector2 globalPosition) 
         => _grass.LocalToMap(globalPosition) - _tilemapOffset;
     
-    public Vector2 GetGlobalPositionFromMapPosition(Vector2 mapPosition)
+    public Vector2 GetGlobalPositionFromMapPosition(Vector2<int> mapPosition) 
     {
         var adjustedMapPosition = new Vector2I(
             (int)(mapPosition.X + _tilemapOffset.X), 
@@ -254,43 +244,6 @@
     
         return _grass.ToGlobal(localPosition) + _tileOffset;
     }
-=======
-        var godotPosition = position.ToGodotVector2();
-        _grass.SetCellv(godotPosition, TileMapGrassIndex); // needed to fill up gaps
-        SetCell(godotPosition, GetTerrain(position));
-
-        Elevatable.SetMapWideTargetTiles(godotPosition);
-    }
-
-    public void AddPoints(IEnumerable<Point> points)
-    {
-        _pointsForInitialization = points.ToList();
-        _pointsStartedInitializing = true;
-    }
-    
-    private void IteratePointInitialization()
-    {
-        if (_pointsForInitialization.IsEmpty())
-        {
-            GD.Print($"{DateTimeOffset.UtcNow.ToUnixTimeMilliseconds()} " +
-                     $"{nameof(Tiles)}.{nameof(IteratePointInitialization)} completed");
-            _pointsInitialized = true;
-            return;
-        }
->>>>>>> 94f23835
-
-        var point = _pointsForInitialization[0];
-        _pointsForInitialization.RemoveAt(0);
-        
-        var tile = GetTile(point.Position);
-        tile.Point = point;
-    }
-
-    public Vector2<int> GetMapPositionFromGlobalPosition(Vector2 globalPosition) 
-        => (_grass.WorldToMap(globalPosition) - _tilemapOffset).ToVector2();
-    
-    public Vector2 GetGlobalPositionFromMapPosition(Vector2<int> mapPosition) 
-        => _grass.MapToWorld(mapPosition.ToGodotVector2() + _tilemapOffset, true) + _tileOffset;
 
     public IEnumerable<Vector2> GetGlobalPositionsFromMapPoints(IEnumerable<Point> points) => points
         .Select(x => GetTile(x.Position, x.IsHighGround))
@@ -350,161 +303,27 @@
         {
             tile.Occupants.Remove(entity);
         }
-<<<<<<< HEAD
-    }
-
-    public void DisableFocusedTile()
-    {
-        _focusedTile.Disable();
-    }
-
-    public void MoveFocusedTileTo(Vector2 position)
-    {
-        _focusedTile.Enable();
-        _focusedTile.MoveTo(GetGlobalPositionFromMapPosition(position));
-    }
-
-    public void SetAvailableTiles(EntityNode entity, IEnumerable<Vector2> availablePositions, int size, bool hovering)
-    {
-        ClearAvailableTiles(hovering);
-
-        var availableTilesSource = availablePositions.ToList();
-
-        foreach (var tileSource in availableTilesSource.ToList()
-                     .Where(tileSource => CanTileBeMovedOn(entity, tileSource, size) is false)) 
-            availableTilesSource.Remove(tileSource);
-
-        if (hovering is false)
-            _availableTilesSource = availableTilesSource;
-
-        var dilatedPositions = GetDilated(availableTilesSource, size);
-        var availableHoveringPositions = new Godot.Collections.Array<Vector2I>();
-        var availableVisualPositions = new Godot.Collections.Array<Vector2I>();
-        foreach (var availablePosition in dilatedPositions)
-        {
-            var availablePositionI = new Vector2I((int)availablePosition.X, (int)availablePosition.Y);
-            
-            if (hovering)
-            {
-                availableHoveringPositions.Add(availablePositionI);
-                continue;
-            }
-            
-            availableVisualPositions.Add(availablePositionI);
-        }
-        
-        _availableTilesHovering.SetCellsTerrainConnect(0, availableHoveringPositions, 
-            0, TileMapAvailableTileIndex);
-        _availableTilesVisual.SetCellsTerrainConnect(0, availableVisualPositions, 
-            0, TileMapAvailableTileIndex);
-    }
-
-    private bool CanTileBeMovedOn(EntityNode entity, Vector2 tileSource, int size)
-    {
-        for (var x = 0; x < size; x++)
-        {
-            for (var y = 0; y < size; y++)
-            {
-                var tile = GetTile(tileSource + new Vector2(x, y));
-                
-                if (tile is null || IsOccupied(tile) is false || entity.CanBeMovedOnAt(tile.Position) is false)
-                    continue;
-
-                if (tile.Occupants.Any(occupant => occupant.CanBeMovedOnAt(tile.Position) is false))
-                    return false;
-            }
-        }
-
-        return true;
-    }
-
-    public bool IsCurrentlyAvailable(TileInstance tile) => IsCurrentlyAvailable(tile.Position);
-    
-    public bool IsCurrentlyAvailable(Vector2 mapPosition) => _availableTilesSource.Any(x => x.Equals(mapPosition));
-
-    public void SetTargetTiles(IEnumerable<Vector2> targets, bool isPlacementAreaTheWholeMap, bool isTargetPositive = true)
-    {
-        if (isPlacementAreaTheWholeMap)
-        {
-            _targetMapPositiveTiles.Visible = isTargetPositive;
-            _targetMapNegativeTiles.Visible = isTargetPositive is false;
-            
-            return;
-        }
-        
-        ClearTargetTiles();
-
-        foreach (var target in targets)
-        {
-            var targetI = new Vector2I((int)target.X, (int)target.Y);
-            _targetTiles.SetCell(0, targetI, isTargetPositive 
-                ? TileMapPositiveTargetTileIndex 
-                : TileMapNegativeTargetTileIndex);
-            
-            var tileInstance = GetTile(target);
-            tileInstance.IsTarget = true;
-            _targetTileInstances.Add(tileInstance);
-        }
-    }
-
-    public bool IsCurrentlyTarget(Vector2 mapPosition)
-    {
-        var mapPositionI = new Vector2I((int)mapPosition.X, (int)mapPosition.Y);
-        return _targetTiles.GetCellSourceId(0, mapPositionI) == TileMapNegativeTargetTileIndex
-               || _targetTiles.GetCellSourceId(0, mapPositionI) == TileMapPositiveTargetTileIndex;
-    }
-
-    public void SetPathTiles(IEnumerable<Vector2> pathPositions, int size)
-    {
-        ClearPath();
-
-        var positions = GetDilated(pathPositions, size);
-        foreach (var pathPosition in positions)
-        {
-            var pathPositionI = new Vector2I((int)pathPosition.X, (int)pathPosition.Y);
-            _path.SetCell(0, pathPositionI, TileMapPathTileIndex);
-        }
-=======
         
         if (entity is StructureNode structure)
             StructureFoundations.RemoveOccupation(structure);
->>>>>>> 94f23835
     }
 
     public void FillMapOutsideWithMountains()
     {
-<<<<<<< HEAD
-        var positions = new Godot.Collections.Array<Vector2I>();
-        for (var y = _mountainsFillOffset * -1; y < _mapSize.Y + _mountainsFillOffset; y++) 
-        for (var x = _mountainsFillOffset * -1; x < _mapSize.X + _mountainsFillOffset; x++) 
-            if (x < 0 || x >= _mapSize.X || y < 0 || y >= _mapSize.Y)
-                positions.Add(new Vector2I(x, y));
-        
-        _mountains.SetCellsTerrainConnect(0, positions, 0, TileMapMountainsIndex);
-=======
         for (var y = _mountainsFillOffset * -1; y < _mapSize.Y + _mountainsFillOffset; y++) 
         for (var x = _mountainsFillOffset * -1; x < _mapSize.X + _mountainsFillOffset; x++) 
             if (x < 0 || x >= _mapSize.X || y < 0 || y >= _mapSize.Y)
                 _mountains.SetCell(x, y, TileMapMountainsIndex);
->>>>>>> 94f23835
     }
 
     public void UpdateALlBitmaps()
     {
-<<<<<<< HEAD
-        /*
-=======
->>>>>>> 94f23835
         _grass.UpdateBitmaskRegion(Vector2.Zero, new Vector2(_mapSize.X, _mapSize.Y));
         _scraps.UpdateBitmaskRegion(Vector2.Zero, new Vector2(_mapSize.X, _mapSize.Y));
         _marsh.UpdateBitmaskRegion(Vector2.Zero, new Vector2(_mapSize.X, _mapSize.Y));
         _mountains.UpdateBitmaskRegion(
             new Vector2(_mountainsFillOffset * -1, _mountainsFillOffset * -1), 
             new Vector2(_mapSize.X + _mountainsFillOffset, _mapSize.Y + _mountainsFillOffset));
-<<<<<<< HEAD
-            */
-=======
->>>>>>> 94f23835
     }
     
     public IEnumerable<TileInstance> GetDilated(IEnumerable<Point> points, int size)
