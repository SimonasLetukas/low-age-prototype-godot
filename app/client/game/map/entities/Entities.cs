using Godot;
using System;
using System.Collections.Generic;
using System.Linq;
<<<<<<< HEAD
using LowAgeData.Domain.Entities;
using LowAgeData.Domain.Entities.Actors.Structures;
using LowAgeData.Domain.Entities.Actors.Units;
using LowAgeData.Domain.Factions;
using Array = Godot.Collections.Array;
=======
using low_age_data.Domain.Entities;
using low_age_data.Domain.Entities.Actors.Structures;
using low_age_data.Domain.Entities.Actors.Units;
using low_age_data.Domain.Factions;
using low_age_prototype_common;
using multipurpose_pathfinding;
>>>>>>> 94f23835

/// <summary>
/// Parent of all entities (units & structures) and their rendering on the map.
/// </summary>
public partial class Entities : Node2D
{
    [Export] public bool DebugEnabled { get; set; } = false;
    
    public event Action<EntityPlacedEvent> EntityPlaced = delegate { };
    public event Action<EntityNode> NewPositionOccupied = delegate { };
    public event Action<EntityNode> EntitySelected = delegate { };
    public event Action EntityDeselected = delegate { };

    public bool EntityMoving { get; private set; } = false;
    public EntityNode SelectedEntity { get; private set; } = null;
    public EntityNode EntityInPlacement { get; private set; } = null;
    public EntityNode HoveredEntity { get; private set; } = null;

    private EntityRenderers _renderers;
    private Node2D _units;
    private Node2D _structures;
    private Func<IList<Vector2<int>>, IList<Tiles.TileInstance>> _getHighestTiles;
    private Func<Vector2<int>, bool, Tiles.TileInstance> _getTile;

    private readonly Dictionary<Guid, EntityNode> _entitiesByIds = new Dictionary<Guid, EntityNode>();

    public override void _Ready()
    {
        _renderers = GetNode<EntityRenderers>(nameof(EntityRenderers));
        _units = GetNode<Node2D>("Units");
        _structures = GetNode<Node2D>("Structures");

        NewPositionOccupied += _renderers.UpdateSorting;
    }
    
    public void Initialize(Func<IList<Vector2<int>>, IList<Tiles.TileInstance>> getHighestTiles, 
        Func<Vector2<int>, bool, Tiles.TileInstance> getTile)
    {
        _getHighestTiles = getHighestTiles;
        _getTile = getTile;
    }

    public void SetupStartingEntities(IList<Vector2<int>> startingPositions, FactionId factionId)
    {
        var startingEntities = Data.Instance.Blueprint.Factions.First(x => x.Id.Equals(factionId))
            .StartingEntities;

        for (var i = 0; i < startingPositions.Count; i++)
        {
            if (i >= startingEntities.Count)
                continue;

            var entityBlueprint = Data.Instance.GetEntityBlueprintById(startingEntities[i]);
            PlaceEntity(entityBlueprint, startingPositions[i]);
        }
    }
    
    public override void _ExitTree()
    {
        NewPositionOccupied -= _renderers.UpdateSorting;
        foreach (var unit in _units.GetChildren().OfType<UnitNode>())
        {
            unit.FinishedMoving -= OnEntityFinishedMoving;
            unit.Destroyed -= OnEntityDestroyed;
        }
        base._ExitTree();
    }

    public override void _Process(double delta)
    {
        if (Input.IsActionJustPressed(Constants.Input.Rotate) && EntityInPlacement is ActorNode actor) 
            actor.Rotate();
        
        if (EntityMoving || EntityInPlacement != null)
            _renderers.UpdateSorting();
    }

    public EntityNode GetEntityByInstanceId(Guid instanceId) => _entitiesByIds.ContainsKey(instanceId)
        ? _entitiesByIds[instanceId]
        : null;

    public void AdjustGlobalPosition(EntityNode entity, Vector2 globalPosition) => entity.SnapTo(globalPosition);

    public void SelectEntity(EntityNode entity)
    {
        if (EntityMoving) 
            return;
        
        if (IsEntitySelected())
            SelectedEntity.SetSelected(false);

        SelectedEntity = entity;
        SelectedEntity.SetSelected(true);
        EntitySelected(entity);
    }

    public void DeselectEntity()
    {
        if (IsEntitySelected() is false) 
            return;
        
        SelectedEntity.SetSelected(false);
        SelectedEntity = null;
        EntityDeselected();
    }

    public bool IsEntitySelected() => SelectedEntity != null;

    public bool IsEntitySelected(EntityNode entity) => IsEntitySelected() 
                                                       && SelectedEntity.InstanceId == entity?.InstanceId;

    public bool IsEntityHovered() => HoveredEntity != null;

    public bool IsEntityHovered(EntityNode entity) => IsEntityHovered() 
                                                      && HoveredEntity.InstanceId == entity?.InstanceId;

    public bool TryHoveringEntityOn(Tiles.TileInstance tile)
    {
        if (EntityMoving)
            return false;

        var occupationExists = tile.Occupants.Any();
        var occupantEntity = tile.Occupants.LastOrDefault(); // TODO handle high-ground
        
        if (occupationExists && IsEntityHovered(occupantEntity))
            return true;

        HoveredEntity?.SetTileHovered(false);

        if (occupationExists)
        {
            occupantEntity?.SetTileHovered(true);
            HoveredEntity = occupantEntity;
            return true;
        }
        
        HoveredEntity = null;
        return false;
    }
    
    public EntityNode GetTopEntity(Vector2 globalPosition)
    {
        return null;
        var topZ = float.NegativeInfinity;
        EntityNode topEntity = null;
<<<<<<< HEAD
        
        var intersections = GetViewport().GetWorld2D().DirectSpaceState.IntersectPoint(new PhysicsPointQueryParameters2D
            {
                Position = globalPosition,
                CollisionMask = 0x7FFFFFFF,
                Exclude = new Godot.Collections.Array<Rid>(),
                CollideWithBodies = true,
                CollideWithAreas = true
            }, 32);

        /*
        foreach (var result in intersections)
        {
            if (result["collider"] is not Area2D area || area.GetParent() is not EntityNode entity)
=======

        var colliders = Colliders.GetAt(globalPosition, GetWorld2d());
        
        foreach (var collider in colliders)
        {
            if ((collider.GetParent().GetParent() is EntityNode entity) is false)
>>>>>>> 94f23835
                continue;

            if (entity.Renderer.ContainsSpriteAt(globalPosition) is false)
                continue;

            if (entity.Renderer.ZIndex <= topZ) 
                continue;
            
            topZ = entity.Renderer.ZIndex;
            topEntity = entity;
        }
<<<<<<< HEAD
        */
=======
        
        if (DebugEnabled && topEntity != null)
            GD.Print($"{nameof(Entities)}.{nameof(GetTopEntity)}: entity found '{topEntity.DisplayName}'");
>>>>>>> 94f23835

        return topEntity;
    }
    
    public void MoveEntity(EntityNode entity, IEnumerable<Vector2> globalPath, ICollection<Point> path)
    {
        var targetPoint = path.Last();
        var startPoint = path.First();
        EntityMoving = true;
        entity.MoveUntilFinished(globalPath.ToList(), targetPoint);
    }
    
    public void RegisterRenderer(EntityNode entity)
    {
        _renderers.RegisterRenderer(entity.Renderer);
        _renderers.UpdateSorting();
    }

    public EntityNode SetEntityForPlacement(EntityId entityId, 
        bool canBePlacedOnTheWholeMap)
    {
        var newEntityBlueprint = Data.Instance.GetEntityBlueprintById(entityId);
        var newEntity = InstantiateEntity(newEntityBlueprint);
        
        newEntity.SetForPlacement(canBePlacedOnTheWholeMap);
        EntityInPlacement = newEntity;
        
        _renderers.RegisterRenderer(EntityInPlacement.Renderer);
        
        return newEntity;
    }

    public void UpdateEntityInPlacement(Vector2<int> mapPosition, Vector2 globalPosition)
    {
        EntityInPlacement.EntityPrimaryPosition = mapPosition;
        EntityInPlacement.SnapTo(globalPosition);
        EntityInPlacement.DeterminePlacementValidity(true);
    }

    public void CancelPlacement()
    {
        EntityInPlacement?.Destroy();
        EntityInPlacement = null;
    }

    public EntityNode PlaceEntity()
    {
        var entity = EntityInPlacement;
        EntityInPlacement = null;
        
        _renderers.UnregisterRenderer(entity.Renderer);
        if (entity is StructureNode)
            entity.Renderer.MakeStatic();
        
        entity.DeterminePlacementValidity(true);
        return PlaceEntity(entity, true);
    }

    public EntityNode PlaceEntity(EntityPlacedEvent @event)
    {
        var entity = GetEntityByInstanceId(@event.InstanceId);
        if (entity is null)
        {
            var entityBlueprint = Data.Instance.GetEntityBlueprintById(@event.BlueprintId);
            entity = InstantiateEntity(entityBlueprint, @event.InstanceId);
            entity.EntityPrimaryPosition = @event.MapPosition;
            entity.OverridePlacementValidity();
            if (entity is ActorNode actor)
                actor.SetActorRotation(@event.ActorRotation);
            // TODO this is getting quite extensive, think of a way to move the synchronization of entity state to be
            // handled inside the entity
        }

        return PlaceEntity(entity, false);
    }
    
    private EntityNode PlaceEntity(Entity entityBlueprint, Vector2<int> mapPosition)
    {
        var entity = InstantiateEntity(entityBlueprint);
        entity.EntityPrimaryPosition = mapPosition;
        entity.DeterminePlacementValidity(false);
        return PlaceEntity(entity, true);
    }

    private EntityNode PlaceEntity(EntityNode entity, bool placeAsCandidate)
    {
        var instanceId = entity.InstanceId;
        
        if (DebugEnabled) GD.Print($"{nameof(Entities)}: placing {entity.DisplayName} '{instanceId}' at " +
                                   $"{entity.EntityPrimaryPosition}.");

        if (TryPlaceEntity(entity, placeAsCandidate) is false)
            return null;
        
        if (placeAsCandidate)
            EntityPlaced(new EntityPlacedEvent(entity.BlueprintId, entity.EntityPrimaryPosition, instanceId, 
                entity is ActorNode actor ? actor.ActorRotation : ActorRotation.BottomRight));
        
        NewPositionOccupied(entity);
        
        return entity;
    }

    private static bool TryPlaceEntity(EntityNode entity, bool placeAsCandidate)
    {
        var placedSuccessfully = placeAsCandidate 
            ? entity.SetAsCandidate() 
            : entity.Place();
        
        return placedSuccessfully;
    }

    private EntityNode InstantiateEntity(Entity entityBlueprint, Guid? instanceId = null)
    {
        EntityNode entity;
        switch (entityBlueprint)
        {
            case Structure structure:
                entity = InstantiateStructure(structure);
                break;
            case Unit unit:
                entity = InstantiateUnit(unit);
                break;
            // TODO case Doodad doodad:
            default:
                throw new ArgumentOutOfRangeException($"No possible cast for entity '{entityBlueprint.Id}'");
        }

        entity.Destroyed += OnEntityDestroyed;

        if (instanceId != null)
            entity.InstanceId = (Guid)instanceId;
        _entitiesByIds[entity.InstanceId] = entity;
        
        return entity;
    }

    private StructureNode InstantiateStructure(Structure structureBlueprint)
    {
        var structure = StructureNode.InstantiateAsChild(structureBlueprint, _structures);
        structure.GetHighestTiles = _getHighestTiles;
        structure.GetTile = _getTile;

        return structure;
    }

    private UnitNode InstantiateUnit(Unit unitBlueprint)
    {
        var unit = UnitNode.InstantiateAsChild(unitBlueprint, _units);

        unit.GetHighestTiles = _getHighestTiles;
        unit.GetTile = _getTile;
        unit.FinishedMoving += OnEntityFinishedMoving;

        return unit;
    }

    private void OnEntityFinishedMoving(EntityNode entity)
    {
        EntityMoving = false;
        NewPositionOccupied(entity);
    }

    private void OnEntityDestroyed(EntityNode entity)
    {
        _renderers.UnregisterRenderer(entity.Renderer);
        
        entity.FinishedMoving -= OnEntityFinishedMoving;
        entity.Destroyed -= OnEntityDestroyed;

        if (_entitiesByIds.ContainsKey(entity.InstanceId))
            _entitiesByIds.Remove(entity.InstanceId);
    }
}<|MERGE_RESOLUTION|>--- conflicted
+++ resolved
@@ -2,20 +2,12 @@
 using System;
 using System.Collections.Generic;
 using System.Linq;
-<<<<<<< HEAD
 using LowAgeData.Domain.Entities;
 using LowAgeData.Domain.Entities.Actors.Structures;
 using LowAgeData.Domain.Entities.Actors.Units;
 using LowAgeData.Domain.Factions;
-using Array = Godot.Collections.Array;
-=======
-using low_age_data.Domain.Entities;
-using low_age_data.Domain.Entities.Actors.Structures;
-using low_age_data.Domain.Entities.Actors.Units;
-using low_age_data.Domain.Factions;
 using low_age_prototype_common;
 using multipurpose_pathfinding;
->>>>>>> 94f23835
 
 /// <summary>
 /// Parent of all entities (units & structures) and their rendering on the map.
@@ -158,32 +150,14 @@
     
     public EntityNode GetTopEntity(Vector2 globalPosition)
     {
-        return null;
         var topZ = float.NegativeInfinity;
         EntityNode topEntity = null;
-<<<<<<< HEAD
-        
-        var intersections = GetViewport().GetWorld2D().DirectSpaceState.IntersectPoint(new PhysicsPointQueryParameters2D
-            {
-                Position = globalPosition,
-                CollisionMask = 0x7FFFFFFF,
-                Exclude = new Godot.Collections.Array<Rid>(),
-                CollideWithBodies = true,
-                CollideWithAreas = true
-            }, 32);
-
-        /*
-        foreach (var result in intersections)
-        {
-            if (result["collider"] is not Area2D area || area.GetParent() is not EntityNode entity)
-=======
 
         var colliders = Colliders.GetAt(globalPosition, GetWorld2d());
         
         foreach (var collider in colliders)
         {
             if ((collider.GetParent().GetParent() is EntityNode entity) is false)
->>>>>>> 94f23835
                 continue;
 
             if (entity.Renderer.ContainsSpriteAt(globalPosition) is false)
@@ -195,13 +169,9 @@
             topZ = entity.Renderer.ZIndex;
             topEntity = entity;
         }
-<<<<<<< HEAD
-        */
-=======
         
         if (DebugEnabled && topEntity != null)
             GD.Print($"{nameof(Entities)}.{nameof(GetTopEntity)}: entity found '{topEntity.DisplayName}'");
->>>>>>> 94f23835
 
         return topEntity;
     }
