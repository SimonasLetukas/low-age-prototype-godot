using System;
using System.Collections.Generic;
using System.Linq;
using Godot;
using low_age_prototype_common;
using Area = low_age_prototype_common.Area;

public partial class EntityRenderer : Node2D
{
    [Export]
    public bool DebugEnabled { get; set; } = false;
    
    public enum SortTypes
    {
        Point,
        Line
    }

    public Guid InstanceId => _parentEntity?.InstanceId ?? Guid.NewGuid();
    public bool Registered { get; set; } = false;
    public bool IsDynamic { get; private set; } = false;
    public Rect2 SpriteBounds { get; private set; }
    public SortTypes SortType { get; private set; } = SortTypes.Point;
    public Vector2 SpriteSize => _sprite.Texture.GetSize();
    public int YHighGroundOffset { get; private set; } = 0;

    public readonly List<EntityRenderer> StaticDependencies = new List<EntityRenderer>();
    public readonly List<EntityRenderer> DynamicDependencies = new List<EntityRenderer>();
    
    private EntityNode _parentEntity;
    private Area _entityRelativeSize;
    
    private Vector2 _topOrigin;
    private Vector2 _bottomOrigin;

    private Node2D _debugVisuals;
    private Sprite2D _topOriginSprite;
    private Sprite2D _bottomOriginSprite;
    private RichTextLabel _zIndexText;

    private Node2D _spriteContainer;
<<<<<<< HEAD
    private Sprite2D _sprite;
=======
    private Sprite _sprite;
    private TextureRect _icon;
    private readonly Vector2 _iconOffset = new Vector2(-4, -5);

    private Area2D _area;
    private Rect2 _previousSpriteBounds = new Rect2();

    private EntityNode _entityBelow = null;
    private bool _isOnHighGround = false;
>>>>>>> 94f23835

    public Vector2 AsPoint => SortType is SortTypes.Point 
        ? _topOrigin 
        : (_topOrigin + _bottomOrigin) / 2;

    private float SortingLineCenterHeight => SortType is SortTypes.Point
        ? _topOrigin.Y
        : (_topOrigin.Y + _bottomOrigin.Y) / 2;

    public override void _Ready()
    {
        _debugVisuals = GetNode<Node2D>($"Debug");
        _topOriginSprite = GetNode<Sprite2D>("Debug/OriginTop");
        _bottomOriginSprite = GetNode<Sprite2D>("Debug/OriginBottom");
        _zIndexText = GetNode<RichTextLabel>($"Debug/{nameof(RichTextLabel)}");
        _spriteContainer = GetNode<Node2D>($"SpriteContainer");
<<<<<<< HEAD
        _sprite = GetNode<Sprite2D>($"SpriteContainer/{nameof(Sprite2D)}");
=======
        _sprite = GetNode<Sprite>($"SpriteContainer/{nameof(Sprite)}");
        _icon = GetNode<TextureRect>($"Icon");
        _area = GetNode<Area2D>(nameof(Area2D));
>>>>>>> 94f23835

        _icon.Texture = null;
        _debugVisuals.Visible = DebugEnabled;

        EventBus.Instance.WhenFlattenedChanged += OnWhenFlattenedChanged;
    }

    public override void _ExitTree()
    {
        base._ExitTree();
        
        EventBus.Instance.WhenFlattenedChanged -= OnWhenFlattenedChanged;
    }

    public void Initialize(EntityNode parentEntity, bool isDynamic)
    {
        _parentEntity = parentEntity;
        ZIndex = 0;
        IsDynamic = isDynamic;
<<<<<<< HEAD
        SortType = (int)entityRelativeSize.Size.X == (int)entityRelativeSize.Size.Y ? SortTypes.Point : SortTypes.Line;
=======

        var entityRelativeSize = parentEntity.RelativeSize;
        SortType = entityRelativeSize.Size.X == entityRelativeSize.Size.Y ? SortTypes.Point : SortTypes.Line;
>>>>>>> 94f23835
        
        AdjustToRelativeSize(entityRelativeSize);
        SetSpriteVisibility(true);
    }

    public void SetSpriteVisibility(bool to) => _spriteContainer.Visible = to;

    public void SetIconVisibility(bool to) => _icon.Visible = to;

    public void MakeDynamic() => IsDynamic = true;
    public void MakeStatic() => IsDynamic = false;

    public void SetOutline(bool to)
    {
<<<<<<< HEAD
        if (_sprite.Material is ShaderMaterial shaderMaterial) 
            shaderMaterial.SetShaderParameter("draw_outline", to);
=======
        if (_sprite.Material is ShaderMaterial spriteShaderMaterial) 
            spriteShaderMaterial.SetShaderParam("draw_outline", to);
>>>>>>> 94f23835
    }

    public void SetTintColor(Color color)
    {
        if (_sprite.Material is ShaderMaterial shaderMaterial)
            shaderMaterial.SetShaderParameter("tint_color", color);
    }

    public void SetTintAmount(float amount)
    {
        if (_sprite.Material is ShaderMaterial shaderMaterial)
            shaderMaterial.SetShaderParameter("tint_effect_factor", amount);
    }

    public void SetAlphaAmount(float amount) => _sprite.Modulate = new Color(Colors.White, amount);

    public void SetSpriteTexture(string location)
    {
<<<<<<< HEAD
        _sprite.Texture = GD.Load<Texture2D>(location);
=======
        _sprite.Texture = GD.Load<Texture>(location);
        _icon.Texture = GD.Load<Texture>(location);
>>>>>>> 94f23835
        
        UpdateSpriteBounds();
    }

    public void UpdateSpriteOffset(Vector2<int> entitySize, Vector2 centerOffset)
    {
        var offsetFromX = (int)(entitySize.X - 1) * 
                        new Vector2((int)(Constants.TileWidth / 4), (int)(Constants.TileHeight / 4));
        var offsetFromY = (int)(entitySize.Y - 1) *
                          new Vector2((int)(Constants.TileWidth / 4) * -1, (int)(Constants.TileHeight / 4));
        _sprite.Offset = (centerOffset * -1) + offsetFromX + offsetFromY;
        UpdateSpriteBounds();
    }

    public void FlipSprite(bool to)
    {
        _sprite.FlipH = to;
        _icon.FlipH = to;
        
        UpdateSpriteBounds();
    }

    public void AimSprite(Vector2 target)
    {
        _spriteContainer.Scale = GlobalPosition.X > target.X
            ? new Vector2(-1, _spriteContainer.Scale.Y)
            : new Vector2(1, _spriteContainer.Scale.Y);
        
        UpdateSpriteBounds();
    }

    public void AdjustToRelativeSize(Area entityRelativeSize)
    {
        _entityRelativeSize = entityRelativeSize;
        UpdateOrigins();
    }

    public void UpdateOrigins()
    {
<<<<<<< HEAD
        var position = EntityRelativeSize.Position;
        var entitySize = EntityRelativeSize.Size;
=======
        var position = _entityRelativeSize.Start;
        var entitySize = _entityRelativeSize.Size;
>>>>>>> 94f23835
        var xBiggerThanY = entitySize.X > entitySize.Y;

        var px = position.X;
        var py = position.Y;
        var sx = entitySize.X;
        var sy = entitySize.Y;
        
        const int widthStep = Constants.TileWidth / 2;
        const int heightStep = Constants.TileHeight / 2;
        
        _topOrigin = GlobalPosition + (SortType is SortTypes.Point
            ? entitySize.X > 1 ? new Vector2(0, (entitySize.X - 1) * heightStep) : Vector2.Zero
            : new Vector2(
                (xBiggerThanY ? (sy - px) * -1 : sx - py) * widthStep, 
                ((xBiggerThanY ? sy + px : sx + py) - 1) * heightStep));
        _bottomOrigin = GlobalPosition + (SortType is SortTypes.Point 
            ? _topOrigin
            : new Vector2(
                (xBiggerThanY ? sx + px : (sy + py) * -1) * widthStep, 
                ((xBiggerThanY ? sx + px : sy + py) - 1) * heightStep));

        _topOriginSprite.GlobalPosition = _topOrigin;
        _bottomOriginSprite.GlobalPosition = _bottomOrigin;
        
        const int widthHalfStep = Constants.TileWidth / 4;
        const int heightHalfStep = Constants.TileHeight / 4;
        
        var offsetFromX = (int)px * new Vector2((int)(widthStep), (int)(heightHalfStep)) + 
                          (int)(sx - 1) * new Vector2((int)(widthHalfStep), (int)(heightHalfStep));
        var offsetFromY = (int)py * new Vector2((int)(widthStep) * -1, (int)(heightHalfStep)) + 
                          (int)(sy - 1) * new Vector2((int)(widthHalfStep) * -1, (int)(heightHalfStep));
        _icon.RectPosition = offsetFromX + offsetFromY + _iconOffset + (SortType is SortTypes.Point 
            ? Vector2.Zero 
            : (xBiggerThanY ? px * Vector2.Down : py * Vector2.Down) * heightHalfStep);
    }

    public void UpdateSpriteBounds()
    {
        var top = _spriteContainer.Scale.X > 0 
            ? _sprite.GlobalPosition + _sprite.Offset 
            : _sprite.GlobalPosition + new Vector2(-_sprite.Offset.X - SpriteSize.X, _sprite.Offset.Y);
        var bottom = top + SpriteSize;
        SpriteBounds = new Rect2(top, SpriteSize);
        
        if (DebugEnabled)
            GD.Print($"New {_parentEntity.DisplayName} sprite bounds: {SpriteBounds}");
        
        UpdateCollisionShape();
        
        //_topOriginSprite.GlobalPosition = SpriteBounds.Position;
        //_bottomOriginSprite.GlobalPosition = SpriteBounds.End;
    }
    
    public void UpdateElevation(bool isOnHighGround, int yHighGroundOffset, EntityNode entityBelow)
    {
        _isOnHighGround = isOnHighGround;
        YHighGroundOffset = yHighGroundOffset;
        _entityBelow = entityBelow;
    }
    
    public void ResetElevationOffset()
    {
        _sprite.Position = Vector2.Up * 0;
    }

    public void AdjustElevationOffset()
    {
        _sprite.Position = Vector2.Up * (ClientState.Instance.Flattened && _isOnHighGround
            ? Constants.FlattenedHighGroundHeight 
            : YHighGroundOffset);
        _previousSpriteBounds = new Rect2();
        UpdateSpriteBounds();
    }

    public void UpdateZIndex(int to)
    {
        if (_isOnHighGround && _entityBelow != null)
            to = _entityBelow.Renderer.ZIndex + 1;
        
        ZIndex = to;
        _zIndexText.Text = to.ToString();

        EventBus.Instance.RaiseEntityZIndexUpdated(_parentEntity, ZIndex);
    }

    public bool ContainsSpriteAt(Vector2 globalPosition)
    {
        var localPosition = _sprite.ToLocal(globalPosition);
        var result = _sprite.IsPixelOpaque(localPosition);
        if (DebugEnabled)
            GD.Print($"{nameof(EntityRenderer)}.{nameof(ContainsSpriteAt)}: {nameof(result)} '{result}' " +
                     $"at {nameof(localPosition)} '{localPosition}', {nameof(globalPosition)} '{globalPosition}'");
        return result;
    }

    // A result of -1 means renderer1 is above renderer2 in physical space
    public int CompareRenderers(EntityRenderer renderer2)
    {
        var renderer1 = this;
        int result;
        switch (renderer1.SortType)
        {
            case SortTypes.Point when renderer2.SortType == SortTypes.Point:
                if (DebugEnabled)
<<<<<<< HEAD
                    GD.Print($"'{renderer1.EntityName}' topOrigin: '{renderer1._topOrigin}', " +
                             $"'{renderer2.EntityName}' topOrigin: '{renderer2._topOrigin}'.");
                result = renderer2._topOrigin.Y.CompareTo(renderer1._topOrigin.Y);
=======
                    GD.Print($"'{renderer1._parentEntity.DisplayName}' topOrigin: '{renderer1._topOrigin}', " +
                             $"'{renderer2._parentEntity.DisplayName}' topOrigin: '{renderer2._topOrigin}'.");
                result = renderer2._topOrigin.y.CompareTo(renderer1._topOrigin.y);
>>>>>>> 94f23835
                break;
            case SortTypes.Line when renderer2.SortType == SortTypes.Line:
                result = CompareLineAndLine(renderer1, renderer2);
                break;
            case SortTypes.Point when renderer2.SortType == SortTypes.Line:
                result = ComparePointAndLine(renderer1._topOrigin, renderer2);
                break;
            case SortTypes.Line when renderer2.SortType == SortTypes.Point:
                result = -ComparePointAndLine(renderer2._topOrigin, renderer1);
                break;
            default:
                result = 0;
                break;
        }
        
        if (DebugEnabled)
        {
            var resultText = result == 0 ? "Both the same." : result > 0 
                ? $"'{renderer2._parentEntity.DisplayName}' at '{renderer2._parentEntity.EntityPrimaryPosition}' is on top." 
                : $"'{renderer1._parentEntity.DisplayName}' at '{renderer1._parentEntity.EntityPrimaryPosition}' is on top.";
            GD.Print($"Renderer '{renderer1._parentEntity.DisplayName}' at " +
                     $"'{renderer1._parentEntity.EntityPrimaryPosition}' of type '{renderer1.SortType}' compared to " +
                     $"'{renderer2._parentEntity.DisplayName}' at '{renderer2._parentEntity.EntityPrimaryPosition}' " +
                     $"of type '{renderer2.SortType}' with the result of {result}. " + resultText);
        }

        if (result == 0 && ((renderer1.IsDynamic && renderer2.IsDynamic is false)
                            || (renderer2.IsDynamic && renderer1.IsDynamic is false)))
        {
            result = renderer1.IsDynamic ? -1 : 1;
            if (DebugEnabled)
                GD.Print(result > 0 ? $"'{renderer2._parentEntity.DisplayName}' is on top because it's dynamic." 
                    : $"'{renderer1._parentEntity.DisplayName}' is on top because it's dynamic.");
        }
        
        return result;
    }

    private static int CompareLineAndLine(EntityRenderer line1, EntityRenderer line2)
    {
        var line1TopOrigin = line1._topOrigin;
        var line1BottomOrigin = line1._bottomOrigin;
        var line2TopOrigin = line2._topOrigin;
        var line2BottomOrigin = line2._bottomOrigin;
        
        var comp1 = ComparePointAndLine(line1TopOrigin, line2);
        var comp2 = ComparePointAndLine(line1BottomOrigin, line2);
        var oneVsTwo = int.MinValue;
        if (comp1 == comp2) // Both points in line 1 are above or below line2
        {
            oneVsTwo = comp1;
        }

        var comp3 = ComparePointAndLine(line2TopOrigin, line1);
        var comp4 = ComparePointAndLine(line2BottomOrigin, line1);
        var twoVsOne = int.MinValue;
        if (comp3 == comp4) // Both points in line 2 are above or below line1
        {
            twoVsOne = -comp3;
        }

        if (oneVsTwo != int.MinValue && twoVsOne != int.MinValue)
        {
            if (oneVsTwo == twoVsOne) // The two comparisons agree about the ordering
            {
                return oneVsTwo;
            }
            return CompareLineCenters(line1, line2);
        }

        if (oneVsTwo != int.MinValue)
        {
            return oneVsTwo;
        }
        
        if (twoVsOne != int.MinValue)
        {
            return twoVsOne;
        }
        
        return CompareLineCenters(line1, line2);
    }

    private static int CompareLineCenters(EntityRenderer line1, EntityRenderer line2)
    {
        return line1.SortingLineCenterHeight.CompareTo(line2.SortingLineCenterHeight);
    }

    private static int ComparePointAndLine(Vector2 point, EntityRenderer line)
    {
        var pointY = point.Y;
        if (pointY > line._topOrigin.Y && pointY > line._bottomOrigin.Y)
        {
            return -1;
        }

        if (pointY < line._topOrigin.Y && pointY < line._bottomOrigin.Y)
        {
            return 1;
        }

        var slope = (line._bottomOrigin.Y - line._topOrigin.Y) / (line._bottomOrigin.X - line._topOrigin.X);
        var intercept = line._topOrigin.Y - (slope * line._topOrigin.X);
        var yOnLineForPoint = (slope * point.X) + intercept;
        return yOnLineForPoint > point.Y ? 1 : -1;
    }

    private void UpdateCollisionShape()
    {
        var previousBounds = _previousSpriteBounds;
        _previousSpriteBounds = SpriteBounds;
        if (previousBounds.Equals(SpriteBounds))
            return;
        
        foreach (var node in _area.GetChildren().OfType<Node>()) 
            node.QueueFree();
        
        var shape = new RectangleShape2D();
        shape.Extents = SpriteBounds.Size / 2;

        var collision = new CollisionShape2D();
        collision.Shape = shape;
        
        _area.AddChild(collision);
        _area.GlobalPosition = SpriteBounds.Position + shape.Extents;
    }

    private void OnWhenFlattenedChanged(bool to) => AdjustElevationOffset();
}<|MERGE_RESOLUTION|>--- conflicted
+++ resolved
@@ -39,10 +39,7 @@
     private RichTextLabel _zIndexText;
 
     private Node2D _spriteContainer;
-<<<<<<< HEAD
     private Sprite2D _sprite;
-=======
-    private Sprite _sprite;
     private TextureRect _icon;
     private readonly Vector2 _iconOffset = new Vector2(-4, -5);
 
@@ -51,7 +48,6 @@
 
     private EntityNode _entityBelow = null;
     private bool _isOnHighGround = false;
->>>>>>> 94f23835
 
     public Vector2 AsPoint => SortType is SortTypes.Point 
         ? _topOrigin 
@@ -68,13 +64,9 @@
         _bottomOriginSprite = GetNode<Sprite2D>("Debug/OriginBottom");
         _zIndexText = GetNode<RichTextLabel>($"Debug/{nameof(RichTextLabel)}");
         _spriteContainer = GetNode<Node2D>($"SpriteContainer");
-<<<<<<< HEAD
         _sprite = GetNode<Sprite2D>($"SpriteContainer/{nameof(Sprite2D)}");
-=======
-        _sprite = GetNode<Sprite>($"SpriteContainer/{nameof(Sprite)}");
         _icon = GetNode<TextureRect>($"Icon");
         _area = GetNode<Area2D>(nameof(Area2D));
->>>>>>> 94f23835
 
         _icon.Texture = null;
         _debugVisuals.Visible = DebugEnabled;
@@ -94,13 +86,9 @@
         _parentEntity = parentEntity;
         ZIndex = 0;
         IsDynamic = isDynamic;
-<<<<<<< HEAD
-        SortType = (int)entityRelativeSize.Size.X == (int)entityRelativeSize.Size.Y ? SortTypes.Point : SortTypes.Line;
-=======
 
         var entityRelativeSize = parentEntity.RelativeSize;
         SortType = entityRelativeSize.Size.X == entityRelativeSize.Size.Y ? SortTypes.Point : SortTypes.Line;
->>>>>>> 94f23835
         
         AdjustToRelativeSize(entityRelativeSize);
         SetSpriteVisibility(true);
@@ -115,13 +103,8 @@
 
     public void SetOutline(bool to)
     {
-<<<<<<< HEAD
-        if (_sprite.Material is ShaderMaterial shaderMaterial) 
-            shaderMaterial.SetShaderParameter("draw_outline", to);
-=======
         if (_sprite.Material is ShaderMaterial spriteShaderMaterial) 
-            spriteShaderMaterial.SetShaderParam("draw_outline", to);
->>>>>>> 94f23835
+            spriteShaderMaterial.SetShaderParameter("draw_outline", to);
     }
 
     public void SetTintColor(Color color)
@@ -140,12 +123,8 @@
 
     public void SetSpriteTexture(string location)
     {
-<<<<<<< HEAD
         _sprite.Texture = GD.Load<Texture2D>(location);
-=======
-        _sprite.Texture = GD.Load<Texture>(location);
         _icon.Texture = GD.Load<Texture>(location);
->>>>>>> 94f23835
         
         UpdateSpriteBounds();
     }
@@ -185,13 +164,8 @@
 
     public void UpdateOrigins()
     {
-<<<<<<< HEAD
-        var position = EntityRelativeSize.Position;
-        var entitySize = EntityRelativeSize.Size;
-=======
         var position = _entityRelativeSize.Start;
         var entitySize = _entityRelativeSize.Size;
->>>>>>> 94f23835
         var xBiggerThanY = entitySize.X > entitySize.Y;
 
         var px = position.X;
@@ -296,15 +270,9 @@
         {
             case SortTypes.Point when renderer2.SortType == SortTypes.Point:
                 if (DebugEnabled)
-<<<<<<< HEAD
-                    GD.Print($"'{renderer1.EntityName}' topOrigin: '{renderer1._topOrigin}', " +
-                             $"'{renderer2.EntityName}' topOrigin: '{renderer2._topOrigin}'.");
-                result = renderer2._topOrigin.Y.CompareTo(renderer1._topOrigin.Y);
-=======
                     GD.Print($"'{renderer1._parentEntity.DisplayName}' topOrigin: '{renderer1._topOrigin}', " +
                              $"'{renderer2._parentEntity.DisplayName}' topOrigin: '{renderer2._topOrigin}'.");
-                result = renderer2._topOrigin.y.CompareTo(renderer1._topOrigin.y);
->>>>>>> 94f23835
+                result = renderer2._topOrigin.Y.CompareTo(renderer1._topOrigin.Y);
                 break;
             case SortTypes.Line when renderer2.SortType == SortTypes.Line:
                 result = CompareLineAndLine(renderer1, renderer2);
