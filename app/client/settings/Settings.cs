--- conflicted
+++ resolved
@@ -19,10 +19,10 @@
     public override void _Ready()
     {
         _factionSelection = GetNode<FactionSelection>("Items/StartingFaction/Faction");
-<<<<<<< HEAD
         _animationSelection = FindChild("Animation") as OptionButton;
         _researchToggle = FindChild("Research") as CheckBox;
         _bigCursorToggle = FindChild("BigCursor") as CheckBox;
+        _showHintsToggle = FindChild("ShowHints") as CheckBox;
         _backButton = FindChild("Back") as Button;
 
         _factionSelection.FactionSelected += OnFactionSelected;
@@ -30,31 +30,13 @@
         _researchToggle?.Connect(nameof(_researchToggle.Pressed).ToLower(), new Callable(this, nameof(OnResearchToggled)));
         _bigCursorToggle?.Connect(nameof(_bigCursorToggle.Pressed).ToLower(), new Callable(this, nameof(OnCursorSizeToggled)));
         _backButton?.Connect(nameof(_backButton.Pressed).ToLower(), new Callable(this, nameof(OnBackPressed)));
+        _showHintsToggle?.Connect(nameof(_showHintsToggle.Pressed).ToLower(), new Callable(this, nameof(OnShowHintsToggled)));
         
         _factionSelection.SetSelectedFaction(Config.Instance.StartingFaction);
         if (_animationSelection != null) _animationSelection.Selected = (int)Config.Instance.AnimationSpeed;
         if (_researchToggle != null) _researchToggle.ButtonPressed = Config.Instance.ResearchEnabled;
         if (_bigCursorToggle != null) _bigCursorToggle.ButtonPressed = Config.Instance.LargeCursor;
-=======
-        _animationSelection = FindNode("Animation") as OptionButton;
-        _researchToggle = FindNode("Research") as CheckBox;
-        _bigCursorToggle = FindNode("BigCursor") as CheckBox;
-        _showHintsToggle = FindNode("ShowHints") as CheckBox;
-        _backButton = FindNode("Back") as Button;
-
-        _factionSelection.FactionSelected += OnFactionSelected;
-        _animationSelection?.Connect("item_selected", this, nameof(OnAnimationSpeedSelected));
-        _researchToggle?.Connect(nameof(_researchToggle.Pressed).ToLower(), this, nameof(OnResearchToggled));
-        _bigCursorToggle?.Connect(nameof(_bigCursorToggle.Pressed).ToLower(), this, nameof(OnCursorSizeToggled));
-        _showHintsToggle?.Connect(nameof(_showHintsToggle.Pressed).ToLower(), this, nameof(OnShowHintsToggled));
-        _backButton?.Connect(nameof(_backButton.Pressed).ToLower(), this, nameof(OnBackPressed));
-        
-        _factionSelection.SetSelectedFaction(Config.Instance.StartingFaction);
-        if (_animationSelection != null) _animationSelection.Selected = (int)Config.Instance.AnimationSpeed;
-        if (_researchToggle != null) _researchToggle.Pressed = Config.Instance.ResearchEnabled;
-        if (_bigCursorToggle != null) _bigCursorToggle.Pressed = Config.Instance.LargeCursor;
-        if (_showHintsToggle != null) _showHintsToggle.Pressed = Config.Instance.ShowHints;
->>>>>>> 94f23835
+        if (_showHintsToggle != null) _showHintsToggle.ButtonPressed = Config.Instance.ShowHints;
     }
 
     public override void _ExitTree()
@@ -66,13 +48,9 @@
     
     private void OnResearchToggled() => Config.Instance.ResearchEnabled = _researchToggle.IsPressed();
 
-<<<<<<< HEAD
     private void OnCursorSizeToggled() => Config.Instance.LargeCursor = _bigCursorToggle.IsPressed();
-=======
-    private void OnCursorSizeToggled() => Config.Instance.LargeCursor = _bigCursorToggle.Pressed;
     
-    private void OnShowHintsToggled() => Config.Instance.ShowHints = _showHintsToggle.Pressed;
->>>>>>> 94f23835
+    private void OnShowHintsToggled() => Config.Instance.ShowHints = _showHintsToggle.IsPressed();
 
     private void OnBackPressed()
     {
