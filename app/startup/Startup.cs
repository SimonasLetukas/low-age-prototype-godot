--- conflicted
+++ resolved
@@ -9,29 +9,6 @@
 	public string Client = nameof(Client).ToLower();
 	public string Server = nameof(Server).ToLower();
 
-<<<<<<< HEAD
-    public override void _Ready()
-    {
-        GD.Print("Application started.");
-        
-        if (OS.HasFeature(Client))
-        {
-            GD.Print($"Starting as {Client}.");
-            Callable.From(() => GetTree().ChangeSceneToFile(ClientStartup.ScenePath)).CallDeferred();
-            return;
-        }
-
-        if (OS.HasFeature(Server))
-        {
-            GD.Print($"Starting as {Server}.");
-            Callable.From(() => GetTree().ChangeSceneToFile(ServerStartup.ScenePath)).CallDeferred();
-            return;
-        }
-        
-        GD.Print($"Unidentified startup, starting as {nameof(DebugQuickStart)}.");
-        Callable.From(() => GetTree().ChangeSceneToFile(DebugQuickStart.ScenePath)).CallDeferred();
-    }
-=======
 	public override void _Ready()
 	{
 		GD.Print("Application started.");
@@ -39,19 +16,18 @@
 		if (OS.HasFeature(Client))
 		{
 			GD.Print($"Starting as {Client}.");
-			GetTree().ChangeScene(ClientStartup.ScenePath);
+            Callable.From(() => GetTree().ChangeSceneToFile(ClientStartup.ScenePath)).CallDeferred();
 			return;
 		}
 
 		if (OS.HasFeature(Server))
 		{
 			GD.Print($"Starting as {Server}.");
-			GetTree().ChangeScene(ServerStartup.ScenePath);
+            Callable.From(() => GetTree().ChangeSceneToFile(ServerStartup.ScenePath)).CallDeferred();
 			return;
 		}
 		
 		GD.Print($"Unidentified startup, starting as {nameof(DebugQuickStart)}.");
-		var result = GetTree().ChangeScene(DebugQuickStart.ScenePath);
+        Callable.From(() => GetTree().ChangeSceneToFile(DebugQuickStart.ScenePath)).CallDeferred();
 	}
->>>>>>> 94f23835
 }