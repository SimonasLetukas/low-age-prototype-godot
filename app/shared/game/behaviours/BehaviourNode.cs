--- conflicted
+++ resolved
@@ -3,11 +3,7 @@
 using LowAgeData.Domain.Behaviours;
 using LowAgeData.Domain.Common;
 
-<<<<<<< HEAD
-public partial class BehaviourNode : Node2D, INodeFromBlueprint<Behaviour>
-=======
-public class BehaviourNode : Node2D, INodeFromBlueprint<Behaviour>, IBehaviour
->>>>>>> 94f23835
+public partial class BehaviourNode : Node2D, INodeFromBlueprint<Behaviour>, IBehaviour
 {
     public event Action<BehaviourNode> Ended = delegate { };
     
