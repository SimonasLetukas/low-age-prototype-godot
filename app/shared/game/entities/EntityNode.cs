--- conflicted
+++ resolved
@@ -2,15 +2,11 @@
 using System.Collections.Generic;
 using System.Linq;
 using Godot;
-<<<<<<< HEAD
 using LowAgeData.Domain.Entities;
-=======
-using low_age_data.Domain.Entities;
 using low_age_prototype_common;
 using low_age_prototype_common.Extensions;
 using multipurpose_pathfinding;
 using Area = low_age_prototype_common.Area;
->>>>>>> 94f23835
 
 /// <summary>
 /// Selectable object that has a presence and is interactable on the map: <see cref="ActorNode"/>
@@ -69,14 +65,8 @@
         Behaviours = GetNode<Behaviours>(nameof(Behaviours));
         
         _movementDuration = GetDurationFromAnimationSpeed();
-<<<<<<< HEAD
-=======
-        _movement = GetNode<Tween>("Movement");
-
-        _movement.Connect("tween_all_completed", this, nameof(OnMovementTweenAllCompleted));
         EventBus.Instance.WhenFlattenedChanged += OnWhenFlattenedChanged;
         EventBus.Instance.PathfindingUpdating += OnPathfindingUpdating;
->>>>>>> 94f23835
     }
 
     public override void _ExitTree()
@@ -92,22 +82,6 @@
         Blueprint = blueprint;
         BlueprintId = Blueprint.Id;
         DisplayName = blueprint.DisplayName;
-<<<<<<< HEAD
-        
-        // TODO not sure why the below is needed... perhaps should be removed? (also from scene)
-        var spriteSize = Renderer.SpriteSize;
-        var area = GetNode<Area2D>(nameof(Area2D));
-        
-        var shape = new RectangleShape2D();
-        shape.Size = spriteSize;
-
-        var collision = new CollisionShape2D();
-        collision.Shape = shape;
-        
-        area.AddChild(collision);
-        area.Position = new Vector2(Position.X, Position.Y - spriteSize.Y / 2);
-=======
->>>>>>> 94f23835
     }
     
     public void SetTileHovered(bool to)
