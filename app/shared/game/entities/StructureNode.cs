using System.Collections.Generic;
using System.Linq;
using Godot;
<<<<<<< HEAD
using LowAgeData.Domain.Entities.Actors.Structures;
=======
using low_age_data.Domain.Entities.Actors.Structures;
using low_age_prototype_common;
using low_age_prototype_common.Extensions;
using multipurpose_pathfinding;
using Area = low_age_prototype_common.Area;
>>>>>>> 94f23835

public partial class StructureNode : ActorNode, INodeFromBlueprint<Structure>
{
    public const string ScenePath = @"res://app/shared/game/entities/StructureNode.tscn";
    public static StructureNode Instance() => (StructureNode) GD.Load<PackedScene>(ScenePath).Instantiate();
    public static StructureNode InstantiateAsChild(Structure blueprint, Node parentNode)
    {
        var structure = Instance();
        parentNode.AddChild(structure);
        structure.SetBlueprint(blueprint);
        return structure;
    }
    
    public override Area RelativeSize => EntitySize.Except(WalkablePositionsBlueprint);
    public string FlattenedSprite { get; private set; }
    public Vector2? FlattenedCenterOffset { get; private set; }
    public Vector2<int> CenterPoint { get; protected set; }
    public IList<Area> WalkableAreasBlueprint { get; protected set; }
    public IEnumerable<Area> WalkableAreas => WalkableAreasBlueprint.Select(x => 
        new Area(x.Start + EntityPrimaryPosition, x.Size)).ToList();
    public IEnumerable<Vector2<int>> WalkablePositionsBlueprint => WalkableAreasBlueprint.Select(walkableArea =>
        walkableArea.ToList()).SelectMany(walkablePositions => walkablePositions).ToHashSet();
    public IEnumerable<Vector2<int>> WalkablePositions => WalkableAreas.Select(walkableArea => walkableArea.ToList())
        .SelectMany(walkablePositions => walkablePositions).ToHashSet();
    public IEnumerable<Vector2<int>> NonWalkablePositions => EntityOccupyingPositions.Except(WalkablePositions);
    
    private Structure Blueprint { get; set; }
    
    public void SetBlueprint(Structure blueprint)
    {
        base.SetBlueprint(blueprint);
        Blueprint = blueprint;
        EntitySize = blueprint.Size;
        FlattenedSprite = blueprint.FlattenedSprite;
        FlattenedCenterOffset = Blueprint.FlattenedCenterOffset?.ToGodotVector2();
        CenterPoint = blueprint.CenterPoint;
        WalkableAreasBlueprint = blueprint.WalkableAreas.Select(area => area.TrimTo(EntitySize)).ToList();
        
        Renderer.Initialize(this, false);
        UpdateSprite();
        UpdateVitalsPosition();
    }

    public override void Rotate()
    {
        var centerPointAssigned = false;
        
        for (var x = 0; x < EntitySize.X; x++)
        {
<<<<<<< HEAD
            for (var y = 0; y < EntitySize.Y; y++)
            {
                var currentPoint = new Vector2(x, y);
                var newX = EntitySize.Y - 1 - y;
                var newY = x;
=======
            if (centerPointAssigned)
                break;
            
            for (var y = 0; y < EntitySize.Y; y++)
            {
                if (centerPointAssigned)
                    break;
>>>>>>> 94f23835
                
                var currentPoint = new Vector2<int>(x, y);
                var newX = EntitySize.Y - 1 - y;
                var newY = x;

<<<<<<< HEAD
                newWalkableAreas.AddRange(WalkableAreasBlueprint
                    .Where(walkableArea => walkableArea.Position.IsEqualApprox(currentPoint))
                    .Select(walkableArea => new Rect2(
                        new Vector2((newX - walkableArea.Size.Y) + 1, newY),
                        new Vector2(walkableArea.Size.Y, walkableArea.Size.X))));
            }
        }

        WalkableAreasBlueprint = newWalkableAreas;
        EntitySize = new Vector2(EntitySize.Y, EntitySize.X);
=======
                if (CenterPoint.Equals(currentPoint) is false)
                    continue;
                
                CenterPoint = new Vector2<int>(newX, newY);
                centerPointAssigned = true;
            }
        }

        WalkableAreasBlueprint = WalkableAreasBlueprint.RotateClockwiseInside(EntitySize);
        EntitySize = new Vector2<int>(EntitySize.Y, EntitySize.X);
>>>>>>> 94f23835
        Renderer.AdjustToRelativeSize(RelativeSize);
        
        base.Rotate();
    }

    public override bool CanBeMovedOnAt(Point point, Team forTeam)
    {
        if (WalkablePositions.Any(point.Position.Equals))
            return true;

        return base.CanBeMovedOnAt(point, forTeam);
    }

    public override bool CanBeMovedThroughAt(Point point, Team forTeam) => CanBeMovedOnAt(point, forTeam);
    
    protected override void UpdateVisuals()
    {
        base.UpdateVisuals();
        Renderer.SetSpriteVisibility(true);
        UpdateSprite();
        
        if (EntityState != State.Completed || ClientState.Instance.Flattened is false) 
            return;
        
        if (FlattenedSprite is null || FlattenedCenterOffset is null)
        {
            Renderer.SetSpriteVisibility(false); 
            Renderer.SetIconVisibility(true);
            return;
        }

        Renderer.SetSpriteTexture(FlattenedSprite);
        AdjustSpriteOffset(FlattenedCenterOffset);
    }

    protected override void UpdateSprite()
    {
        var needsBackSprite = ActorRotation == ActorRotation.TopLeft || ActorRotation == ActorRotation.TopRight;
        var needsFlipping = ActorRotation == ActorRotation.BottomLeft || ActorRotation == ActorRotation.TopRight;
        
        var spriteLocation = needsBackSprite ? Blueprint.BackSideSprite : Blueprint.Sprite;
        if (spriteLocation.IsNotNullOrEmpty())
            Renderer.SetSpriteTexture(spriteLocation);

        var offset = needsBackSprite
            ? Blueprint.BackSideCenterOffset.ToGodotVector2()
            : Blueprint.CenterOffset.ToGodotVector2();
        AdjustSpriteOffset(needsFlipping 
            ? new Vector2(Renderer.SpriteSize.X - offset.X, offset.Y)
            : offset);
        
        Renderer.FlipSprite(needsFlipping);
    }
}<|MERGE_RESOLUTION|>--- conflicted
+++ resolved
@@ -1,15 +1,11 @@
 using System.Collections.Generic;
 using System.Linq;
 using Godot;
-<<<<<<< HEAD
 using LowAgeData.Domain.Entities.Actors.Structures;
-=======
-using low_age_data.Domain.Entities.Actors.Structures;
 using low_age_prototype_common;
 using low_age_prototype_common.Extensions;
 using multipurpose_pathfinding;
 using Area = low_age_prototype_common.Area;
->>>>>>> 94f23835
 
 public partial class StructureNode : ActorNode, INodeFromBlueprint<Structure>
 {
@@ -59,13 +55,6 @@
         
         for (var x = 0; x < EntitySize.X; x++)
         {
-<<<<<<< HEAD
-            for (var y = 0; y < EntitySize.Y; y++)
-            {
-                var currentPoint = new Vector2(x, y);
-                var newX = EntitySize.Y - 1 - y;
-                var newY = x;
-=======
             if (centerPointAssigned)
                 break;
             
@@ -73,24 +62,11 @@
             {
                 if (centerPointAssigned)
                     break;
->>>>>>> 94f23835
                 
                 var currentPoint = new Vector2<int>(x, y);
                 var newX = EntitySize.Y - 1 - y;
                 var newY = x;
 
-<<<<<<< HEAD
-                newWalkableAreas.AddRange(WalkableAreasBlueprint
-                    .Where(walkableArea => walkableArea.Position.IsEqualApprox(currentPoint))
-                    .Select(walkableArea => new Rect2(
-                        new Vector2((newX - walkableArea.Size.Y) + 1, newY),
-                        new Vector2(walkableArea.Size.Y, walkableArea.Size.X))));
-            }
-        }
-
-        WalkableAreasBlueprint = newWalkableAreas;
-        EntitySize = new Vector2(EntitySize.Y, EntitySize.X);
-=======
                 if (CenterPoint.Equals(currentPoint) is false)
                     continue;
                 
@@ -101,7 +77,6 @@
 
         WalkableAreasBlueprint = WalkableAreasBlueprint.RotateClockwiseInside(EntitySize);
         EntitySize = new Vector2<int>(EntitySize.Y, EntitySize.X);
->>>>>>> 94f23835
         Renderer.AdjustToRelativeSize(RelativeSize);
         
         base.Rotate();
