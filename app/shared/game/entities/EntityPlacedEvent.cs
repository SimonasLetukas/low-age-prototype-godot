<<<<<<< HEAD
using System;
using Godot;
using LowAgeData.Domain.Entities;
=======
﻿using System;
using low_age_data.Domain.Entities;
using low_age_prototype_common;
>>>>>>> 94f23835

public partial class EntityPlacedEvent : IGameEvent
{
    public EntityPlacedEvent(EntityId blueprintId, Vector2<int> mapPosition, Guid instanceId, 
        ActorRotation actorRotation)
    {
        BlueprintId = blueprintId;
        MapPosition = mapPosition;
        InstanceId = instanceId;
        ActorRotation = actorRotation;
    }
    
    public Guid Id { get; set; } = Guid.NewGuid();
    public EntityId BlueprintId { get; }
    public Vector2<int> MapPosition { get; }
    public Guid InstanceId { get; }
    public ActorRotation ActorRotation { get; }
}<|MERGE_RESOLUTION|>--- conflicted
+++ resolved
@@ -1,12 +1,6 @@
-<<<<<<< HEAD
 using System;
-using Godot;
 using LowAgeData.Domain.Entities;
-=======
-﻿using System;
-using low_age_data.Domain.Entities;
 using low_age_prototype_common;
->>>>>>> 94f23835
 
 public partial class EntityPlacedEvent : IGameEvent
 {
