--- conflicted
+++ resolved
@@ -28,17 +28,10 @@
         LocalPlayerName = playerName;
         LocalPlayerFaction = playerFaction;
         LocalPlayerReady = false;
-<<<<<<< HEAD
 
         Multiplayer.ConnectedToServer += OnConnectedToServer;
         var peer = new ENetMultiplayerPeer();
-        var result = peer.CreateClient(Constants.ServerIp, Constants.ServerPort);
-=======
-        
-        GetTree().Connect(Constants.ENet.ConnectedToServerEvent, this, nameof(OnConnectedToServer));
-        var peer = new NetworkedMultiplayerENet();
         var result = peer.CreateClient(Constants.ENet.ServerIp, Constants.ENet.ServerPort);
->>>>>>> 94f23835
 
         if (result != Error.Ok)
         {
