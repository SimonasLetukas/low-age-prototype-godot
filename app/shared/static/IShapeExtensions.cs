using System;
using System.Collections.Generic;
using System.Linq;
using Godot;
<<<<<<< HEAD
using LowAgeData.Domain.Common.Shape;
=======
using low_age_data.Domain.Common.Shape;
using low_age_prototype_common;
>>>>>>> 94f23835

public static class IShapeExtensions
{
    public static IEnumerable<Vector2<int>> ToPositions(this IShape shape, EntityNode entity, Vector2<int> mapSize)
    {
        return shape.ToPositions(
            entity.EntityPrimaryPosition, 
            mapSize, 
            entity);
    }
    
    public static IEnumerable<Vector2<int>> ToPositions(this IShape shape, Vector2<int> centerPoint, 
        Vector2<int> mapSize, EntityNode entity)
    {
        return shape.ToPositions(
            centerPoint, 
            mapSize, 
            entity.EntitySize,
            entity is ActorNode actor 
                ? actor.ActorRotation 
                : ActorRotation.BottomRight);
    }
    
    public static IEnumerable<Vector2<int>> ToPositions(this IShape shape, Vector2<int> centerPoint, 
        Vector2<int> mapSize, Vector2<int>? actorSize = null, ActorRotation? actorRotation = null)
    {
        List<Vector2<int>> positions;
        switch (shape)
        {
            case Circle circle:
                positions = GetPositionsForCircle(circle, centerPoint, actorSize);
                break;
            case Custom custom:
                positions = GetPositionsForCustom(custom, centerPoint, actorRotation);
                break;
            case Line line:
                positions = GetPositionsForLine(line, centerPoint, actorSize, actorRotation);
                break;
            case LowAgeData.Domain.Common.Shape.Map _:
                return GetPositionsForMap(mapSize);
            default:
                throw new ArgumentOutOfRangeException(nameof(shape), shape, 
                    $"The type '{shape.GetType().Name}' of provided shape is not supported.");
        }

        positions.RemoveAll(p => p.X < 0 || p.Y < 0 || p.X >= mapSize.X || p.Y >= mapSize.Y);
        return positions;
    }

    private static List<Vector2<int>> GetPositionsForCircle(Circle circle, Vector2<int> centerPoint, 
        Vector2<int>? actorSize = null)
    {
        var includedPositions = new HashSet<Vector2<int>>();
        var excludedPositions = new HashSet<Vector2<int>>();
        var size = actorSize ?? new Vector2<int>(1, 1);
        var includedRadiusSquared = circle.Radius * circle.Radius;
        var excludedRadiusSquared = circle.IgnoreRadius * circle.IgnoreRadius;
        
        for (var sizeOffsetX = 0; sizeOffsetX < size.X; sizeOffsetX++)
        {
            for (var sizeOffsetY = 0; sizeOffsetY < size.Y; sizeOffsetY++)
            {
                var centerX = centerPoint.X + sizeOffsetX;
                var centerY = centerPoint.Y + sizeOffsetY;
<<<<<<< HEAD
                includedPositions = DrawCircle(circle.Radius, (int)centerX, (int)centerY, 
=======
                includedPositions = DrawCircle(circle.Radius, centerX, centerY, 
>>>>>>> 94f23835
                    includedRadiusSquared, includedPositions);
                includedPositions.Add(new Vector2<int>(centerX, centerY));
                
                if (circle.IgnoreRadius < 0)
                    continue;

                excludedPositions = DrawCircle(circle.IgnoreRadius, centerX, centerY,
                    excludedRadiusSquared, excludedPositions);
                excludedPositions.Add(new Vector2<int>(centerX, centerY));
            }
        }
        
        includedPositions.ExceptWith(excludedPositions);
        return includedPositions.ToList();
    }

    private static HashSet<Vector2<int>> DrawCircle(int radius, int centerX, int centerY, int? radiusSquared = null, 
        HashSet<Vector2<int>> existingPositions = null)
    {
        radiusSquared = radiusSquared ?? radius * radius;
        var positions = existingPositions ?? new HashSet<Vector2<int>>();
        
        for (var x = -radius; x < radius + 1; x++)
        {
            // Bubbly circle:
            var hh = (int)Mathf.Sqrt(radiusSquared.Value - x * x + radius);
            // Sharp circle:
            //var hh = (int)Mathf.Sqrt(radiusSquared.Value - x * x);
            var rx = centerX + x;
            var ph = centerY + hh;

            for (var y = centerY - hh; y < ph + 1; y++)
                positions.Add(new Vector2<int>(rx, y));
        }

        return positions;
    }

    private static List<Vector2<int>> GetPositionsForCustom(Custom custom, Vector2<int> centerPoint, 
        ActorRotation? actorRotation = null)
    {
        // TODO implement rotation, be careful about non-symmetrical custom areas -- add unit tests
        var positions = new HashSet<Vector2<int>>();
        foreach (var area in custom.Areas)
        {
            for (var x = area.Start.X; x < area.Size.X + area.Start.X; x++)
            {
                for (var y = area.Start.Y; y < area.Size.Y + area.Start.Y; y++)
                {
<<<<<<< HEAD
                    positions.Add(new Vector2(centerPoint.X + x, centerPoint.Y + y));
=======
                    positions.Add(new Vector2<int>(centerPoint.X + x, centerPoint.Y + y));
>>>>>>> 94f23835
                }
            }
        }
        
        return positions.ToList();
    }
    
    private static List<Vector2<int>> GetPositionsForLine(Line line, Vector2<int> centerPoint, 
        Vector2<int>? actorSize = null, ActorRotation? actorRotation = null)
    {
        var positions = new List<Vector2<int>>();
        var size = actorSize ?? new Vector2<int>(1, 1);
        actorRotation = actorRotation ?? ActorRotation.BottomRight;
        var xAxis = actorRotation is ActorRotation.BottomRight 
                    || actorRotation is ActorRotation.TopLeft;
        var positiveGrowth = actorRotation is ActorRotation.BottomRight 
                             || actorRotation is ActorRotation.BottomLeft;
        var offset = positiveGrowth
            ? xAxis 
                ? size.X 
                : size.Y
            : 1;

        for (var length = offset; length < line.Length + offset; length++)
        {
            if (line.IgnoreLength >= 0 && length < line.IgnoreLength + offset)
                continue;

            for (var width = 0; width < (xAxis ? size.Y : size.X); width++)
            {
                var x = centerPoint.X + (xAxis 
                    ? length * (positiveGrowth ? 1 : -1)
                    : width);
                var y = centerPoint.Y + (xAxis 
                    ? width 
                    : length * (positiveGrowth ? 1 : -1));
                
                positions.Add(new Vector2<int>(x, y));
            }
        }

        if (line.IgnoreLength == -1 && line.Length > 0)
        {
            for (var x = 0; x < size.X; x++)
            {
                for (var y = 0; y < size.Y; y++)
                {
<<<<<<< HEAD
                    positions.Add(new Vector2(centerPoint.X + x, centerPoint.Y + y));
=======
                    positions.Add(new Vector2<int>(centerPoint.X + x, centerPoint.Y + y));
>>>>>>> 94f23835
                }
            }
        }
        
        return positions;
    }
    
    private static IEnumerable<Vector2<int>> GetPositionsForMap(Vector2<int> mapSize)
    {
<<<<<<< HEAD
        var positions = new List<Vector2>();
=======
        var positions = new List<Vector2<int>>();
>>>>>>> 94f23835
        for (var x = 0; x < mapSize.X; x++)
        {
            for (var y = 0; y < mapSize.Y; y++)
            {
                positions.Add(new Vector2<int>(x, y));
            }
        }

        return positions;
    }
}<|MERGE_RESOLUTION|>--- conflicted
+++ resolved
@@ -2,12 +2,8 @@
 using System.Collections.Generic;
 using System.Linq;
 using Godot;
-<<<<<<< HEAD
 using LowAgeData.Domain.Common.Shape;
-=======
-using low_age_data.Domain.Common.Shape;
 using low_age_prototype_common;
->>>>>>> 94f23835
 
 public static class IShapeExtensions
 {
@@ -72,11 +68,7 @@
             {
                 var centerX = centerPoint.X + sizeOffsetX;
                 var centerY = centerPoint.Y + sizeOffsetY;
-<<<<<<< HEAD
-                includedPositions = DrawCircle(circle.Radius, (int)centerX, (int)centerY, 
-=======
                 includedPositions = DrawCircle(circle.Radius, centerX, centerY, 
->>>>>>> 94f23835
                     includedRadiusSquared, includedPositions);
                 includedPositions.Add(new Vector2<int>(centerX, centerY));
                 
@@ -126,11 +118,7 @@
             {
                 for (var y = area.Start.Y; y < area.Size.Y + area.Start.Y; y++)
                 {
-<<<<<<< HEAD
-                    positions.Add(new Vector2(centerPoint.X + x, centerPoint.Y + y));
-=======
                     positions.Add(new Vector2<int>(centerPoint.X + x, centerPoint.Y + y));
->>>>>>> 94f23835
                 }
             }
         }
@@ -178,11 +166,7 @@
             {
                 for (var y = 0; y < size.Y; y++)
                 {
-<<<<<<< HEAD
-                    positions.Add(new Vector2(centerPoint.X + x, centerPoint.Y + y));
-=======
                     positions.Add(new Vector2<int>(centerPoint.X + x, centerPoint.Y + y));
->>>>>>> 94f23835
                 }
             }
         }
@@ -192,11 +176,7 @@
     
     private static IEnumerable<Vector2<int>> GetPositionsForMap(Vector2<int> mapSize)
     {
-<<<<<<< HEAD
-        var positions = new List<Vector2>();
-=======
         var positions = new List<Vector2<int>>();
->>>>>>> 94f23835
         for (var x = 0; x < mapSize.X; x++)
         {
             for (var y = 0; y < mapSize.Y; y++)
