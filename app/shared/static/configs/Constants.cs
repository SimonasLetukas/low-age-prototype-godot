<<<<<<< HEAD
=======
﻿using Godot;

>>>>>>> 94f23835
public static class Constants
{
    public static class Input
    {
        public const string MouseLeft = "mouse_left";
        public const string MouseRight = "mouse_right";
        public const string Rotate = "rotate";
        public const string Flatten = "flatten";
        public const string FocusSelection = "focus_selection";
        public const string RepeatPlacement = "repeat_placement";
    }
<<<<<<< HEAD
=======
    
    public static class ENet
    {
        public const string ConnectedToServerEvent = "connected_to_server";
        public const string NetworkPeerConnectedEvent = "network_peer_connected";
        public const string NetworkPeerDisconnectedEvent = "network_peer_disconnected";
        
        public static string ServerIp { get; private set; }
        public const int ServerPort = 3000;
        public const int ServerId = 1;
        public const int MaxPlayers = 2;
        public const int TimeoutLimitMs = 20_000;
        public const int TimeoutMinimumMs = 30_000;
        public const int TimeoutMaximumMs = 60_000;

        public static void SetLocalServer()
        {
            ServerIp = "127.0.0.1";
        }

        public static void SetRemoteServer()
        {
            ServerIp = "35.228.22.84"; // TODO move to secrets or configs
        }
    }

    public static class Pathfinding
    {
        public const int MaxSizeForPathfinding = 3;
        public const float DiagonalCost = Mathf.Sqrt2;
        public const int ImpassableIndex = -1;
        public const int HighGroundIndex = -2;
    }
>>>>>>> 94f23835

    public static class Os
    {
        public const string Username = "USERNAME";
    }

    public const int TileWidth = 16;
    public const int TileHeight = 8;

    public const int FlattenedHighGroundHeight = 2;

    public const int MaxTooltipCharCount = 40;
}<|MERGE_RESOLUTION|>--- conflicted
+++ resolved
@@ -1,8 +1,5 @@
-<<<<<<< HEAD
-=======
-﻿using Godot;
+using Godot;
 
->>>>>>> 94f23835
 public static class Constants
 {
     public static class Input
@@ -14,8 +11,6 @@
         public const string FocusSelection = "focus_selection";
         public const string RepeatPlacement = "repeat_placement";
     }
-<<<<<<< HEAD
-=======
     
     public static class ENet
     {
@@ -49,7 +44,6 @@
         public const int ImpassableIndex = -1;
         public const int HighGroundIndex = -2;
     }
->>>>>>> 94f23835
 
     public static class Os
     {
