using System.Collections.Generic;
using FluentAssertions;
<<<<<<< HEAD
using LowAgeData.Domain.Common.Shape;
=======
using low_age_data.Domain.Common.Shape;
using low_age_prototype_common;
>>>>>>> 94f23835
using Xunit;
using Vector2 = Godot.Vector2;

namespace low_age_tests
{
    public partial class IShapeExtensionsTests
    {
        public static IEnumerable<object[]> GetExpectedPositionsByMapShape()
        {
            yield return new object[]
            {
<<<<<<< HEAD
                new LowAgeData.Domain.Common.Shape.Map(), 
                new Vector2(0, 0),
                new Vector2(1, 1),
=======
                new low_age_data.Domain.Common.Shape.Map(), 
                new Vector2<int>(0, 0),
                new Vector2<int>(1, 1),
>>>>>>> 94f23835
                
                // Expected:
                new []
                {
                    new Vector2<int>(0, 0)
                }
            };
            
            yield return new object[]
            {
<<<<<<< HEAD
                new LowAgeData.Domain.Common.Shape.Map(), 
                new Vector2(0, 0),
                new Vector2(4, 2),
=======
                new low_age_data.Domain.Common.Shape.Map(), 
                new Vector2<int>(0, 0),
                new Vector2<int>(4, 2),
>>>>>>> 94f23835
                
                // Expected:
                new []
                {
                    new Vector2<int>(0, 0), new Vector2<int>(1, 0), new Vector2<int>(2, 0), new Vector2<int>(3, 0),
                    new Vector2<int>(0, 1), new Vector2<int>(1, 1), new Vector2<int>(2, 1), new Vector2<int>(3, 1)
                }
            };
        }

        [Theory]
        [MemberData(nameof(GetExpectedPositionsByMapShape))]
<<<<<<< HEAD
        public void ToPositions_ShouldReturnExpectedPositions_WhenShapeIsMap(LowAgeData.Domain.Common.Shape.Map map,
            Vector2 centerPoint, Vector2 mapSize, Vector2[] expectedPositions)
=======
        public void ToPositions_ShouldReturnExpectedPositions_WhenShapeIsMap(low_age_data.Domain.Common.Shape.Map map,
            Vector2<int> centerPoint, Vector2<int> mapSize, Vector2<int>[] expectedPositions)
>>>>>>> 94f23835
        {
            map.ToPositions(centerPoint, mapSize).Should().BeEquivalentTo(expectedPositions);
        }
        
        /*
        m centerPoint-included
        q centerPoint-excluded
        w size-included
        o size-excluded
        x included
        . excluded
         */
        public static IEnumerable<object[]> GetExpectedPositionsByLineShape()
        {
            /*
            mxx
             */
            yield return new object[]
            {
                new Line(2), 
                new Vector2<int>(0, 0),
                new Vector2<int>(4, 5),
                new Vector2<int>(1, 1),
                ActorRotation.BottomRight,
                
                // Expected:
                new []
                {
                    new Vector2<int>(0, 0), new Vector2<int>(1, 0), new Vector2<int>(2, 0), 
                }
            };
            
            /*
            m
            x
            x
             */
            yield return new object[]
            {
                new Line(2), 
                new Vector2<int>(0, 0),
                new Vector2<int>(4, 5),
                new Vector2<int>(1, 1),
                ActorRotation.BottomLeft,
                
                // Expected:
                new []
                {
                    new Vector2<int>(0, 0), 
                    new Vector2<int>(0, 1), 
                    new Vector2<int>(0, 2), 
                }
            };
            
            /*
            xxm
             */
            yield return new object[]
            {
                new Line(2), 
                new Vector2<int>(2, 0),
                new Vector2<int>(4, 5),
                new Vector2<int>(1, 1),
                ActorRotation.TopLeft,
                
                // Expected:
                new []
                {
                    new Vector2<int>(0, 0), new Vector2<int>(1, 0), new Vector2<int>(2, 0), 
                }
            };
            
            /*
            x
            x
            m
             */
            yield return new object[]
            {
                new Line(2), 
                new Vector2<int>(0, 2),
                new Vector2<int>(4, 5),
                new Vector2<int>(1, 1),
                ActorRotation.TopRight,
                
                // Expected:
                new []
                {
                    new Vector2<int>(0, 0), 
                    new Vector2<int>(0, 1), 
                    new Vector2<int>(0, 2), 
                }
            };
            
            /*
            qxx
             */
            yield return new object[]
            {
                new Line(2, 0), 
                new Vector2<int>(0, 0),
                new Vector2<int>(4, 5),
                new Vector2<int>(1, 1),
                ActorRotation.BottomRight,
                
                // Expected:
                new []
                {
                    new Vector2<int>(1, 0), new Vector2<int>(2, 0), 
                }
            };
            
            /*
            q
            x
            x
             */
            yield return new object[]
            {
                new Line(2, 0), 
                new Vector2<int>(0, 0),
                new Vector2<int>(4, 5),
                new Vector2<int>(1, 1),
                ActorRotation.BottomLeft,
                
                // Expected:
                new []
                {
                    new Vector2<int>(0, 1), 
                    new Vector2<int>(0, 2), 
                }
            };
            
            /*
            xxq
             */
            yield return new object[]
            {
                new Line(2, 0), 
                new Vector2<int>(2, 0),
                new Vector2<int>(4, 5),
                new Vector2<int>(1, 1),
                ActorRotation.TopLeft,
                
                // Expected:
                new []
                {
                    new Vector2<int>(0, 0), new Vector2<int>(1, 0),
                }
            };
            
            /*
            x
            x
            q
             */
            yield return new object[]
            {
                new Line(2, 0), 
                new Vector2<int>(0, 2),
                new Vector2<int>(4, 5),
                new Vector2<int>(1, 1),
                ActorRotation.TopRight,
                
                // Expected:
                new []
                {
                    new Vector2<int>(0, 0), 
                    new Vector2<int>(0, 1), 
                }
            };
            
            /*
            q.x
             */
            yield return new object[]
            {
                new Line(2, 1), 
                new Vector2<int>(0, 0),
                new Vector2<int>(4, 5),
                new Vector2<int>(1, 1),
                ActorRotation.BottomRight,
                
                // Expected:
                new []
                {
                    new Vector2<int>(2, 0), 
                }
            };
            
            /*
            q
            .
            x
             */
            yield return new object[]
            {
                new Line(2, 1), 
                new Vector2<int>(0, 0),
                new Vector2<int>(4, 5),
                new Vector2<int>(1, 1),
                ActorRotation.BottomLeft,
                
                // Expected:
                new []
                {
                    new Vector2<int>(0, 2), 
                }
            };
            
            /*
            x.q
             */
            yield return new object[]
            {
                new Line(2, 1), 
                new Vector2<int>(2, 0),
                new Vector2<int>(4, 5),
                new Vector2<int>(1, 1),
                ActorRotation.TopLeft,
                
                // Expected:
                new []
                {
                    new Vector2<int>(0, 0),
                }
            };
            
            /*
            x
            .
            q
             */
            yield return new object[]
            {
                new Line(2, 1), 
                new Vector2<int>(0, 2),
                new Vector2<int>(4, 5),
                new Vector2<int>(1, 1),
                ActorRotation.TopRight,
                
                // Expected:
                new []
                {
                    new Vector2<int>(0, 0), 
                }
            };
            
            /*
            mwx
             */
            yield return new object[]
            {
                new Line(1), 
                new Vector2<int>(0, 0),
                new Vector2<int>(4, 5),
                new Vector2<int>(2, 1),
                ActorRotation.BottomRight,
                
                // Expected:
                new []
                {
                    new Vector2<int>(0, 0), new Vector2<int>(1, 0), new Vector2<int>(2, 0), 
                }
            };
            
            /*
            m
            w
            x
             */
            yield return new object[]
            {
                new Line(1), 
                new Vector2<int>(0, 0),
                new Vector2<int>(4, 5),
                new Vector2<int>(1, 2),
                ActorRotation.BottomLeft,
                
                // Expected:
                new []
                {
                    new Vector2<int>(0, 0), 
                    new Vector2<int>(0, 1), 
                    new Vector2<int>(0, 2), 
                }
            };
            
            /*
            xmw
             */
            yield return new object[]
            {
                new Line(1), 
                new Vector2<int>(1, 0),
                new Vector2<int>(4, 5),
                new Vector2<int>(2, 1),
                ActorRotation.TopLeft,
                
                // Expected:
                new []
                {
                    new Vector2<int>(0, 0), new Vector2<int>(1, 0), new Vector2<int>(2, 0), 
                }
            };
            
            /*
            x
            m
            w
             */
            yield return new object[]
            {
                new Line(1), 
                new Vector2<int>(0, 1),
                new Vector2<int>(4, 5),
                new Vector2<int>(1, 2),
                ActorRotation.TopRight,
                
                // Expected:
                new []
                {
                    new Vector2<int>(0, 0), 
                    new Vector2<int>(0, 1), 
                    new Vector2<int>(0, 2), 
                }
            };
            
            /*
            qox
             */
            yield return new object[]
            {
                new Line(1, 0), 
                new Vector2<int>(0, 0),
                new Vector2<int>(4, 5),
                new Vector2<int>(2, 1),
                ActorRotation.BottomRight,
                
                // Expected:
                new []
                {
                    new Vector2<int>(2, 0), 
                }
            };
            
            /*
            q
            o
            x
             */
            yield return new object[]
            {
                new Line(1, 0), 
                new Vector2<int>(0, 0),
                new Vector2<int>(4, 5),
                new Vector2<int>(1, 2),
                ActorRotation.BottomLeft,
                
                // Expected:
                new []
                {
                    new Vector2<int>(0, 2), 
                }
            };
            
            /*
            xqo
             */
            yield return new object[]
            {
                new Line(1, 0), 
                new Vector2<int>(1, 0),
                new Vector2<int>(4, 5),
                new Vector2<int>(2, 1),
                ActorRotation.TopLeft,
                
                // Expected:
                new []
                {
                    new Vector2<int>(0, 0),
                }
            };
            
            /*
            x
            q
            o
             */
            yield return new object[]
            {
                new Line(1, 0), 
                new Vector2<int>(0, 1),
                new Vector2<int>(4, 5),
                new Vector2<int>(1, 2),
                ActorRotation.TopRight,
                
                // Expected:
                new []
                {
                    new Vector2<int>(0, 0), 
                }
            };
            
            /*
            qo.x
             */
            yield return new object[]
            {
                new Line(2, 1), 
                new Vector2<int>(0, 0),
                new Vector2<int>(4, 5),
                new Vector2<int>(2, 1),
                ActorRotation.BottomRight,
                
                // Expected:
                new []
                {
                    new Vector2<int>(3, 0), 
                }
            };
            
            /*
            q
            o
            .
            x
             */
            yield return new object[]
            {
                new Line(2, 1), 
                new Vector2<int>(0, 0),
                new Vector2<int>(4, 5),
                new Vector2<int>(1, 2),
                ActorRotation.BottomLeft,
                
                // Expected:
                new []
                {
                    new Vector2<int>(0, 3), 
                }
            };
            
            /*
            x.qo
             */
            yield return new object[]
            {
                new Line(2, 1), 
                new Vector2<int>(2, 0),
                new Vector2<int>(4, 5),
                new Vector2<int>(2, 1),
                ActorRotation.TopLeft,
                
                // Expected:
                new []
                {
                    new Vector2<int>(0, 0),
                }
            };
            
            /*
            x
            .
            q
            o
             */
            yield return new object[]
            {
                new Line(2, 1), 
                new Vector2<int>(0, 2),
                new Vector2<int>(4, 5),
                new Vector2<int>(1, 2),
                ActorRotation.TopRight,
                
                // Expected:
                new []
                {
                    new Vector2<int>(0, 0), 
                }
            };
            
            /*
            mxx
            wxx
             */
            yield return new object[]
            {
                new Line(2), 
                new Vector2<int>(0, 0),
                new Vector2<int>(4, 5),
                new Vector2<int>(1, 2),
                ActorRotation.BottomRight,
                
                // Expected:
                new []
                {
                    new Vector2<int>(0, 0), new Vector2<int>(1, 0), new Vector2<int>(2, 0), 
                    new Vector2<int>(0, 1), new Vector2<int>(1, 1), new Vector2<int>(2, 1), 
                }
            };
            
            /*
            mw
            xx
            xx
             */
            yield return new object[]
            {
                new Line(2), 
                new Vector2<int>(0, 0),
                new Vector2<int>(4, 5),
                new Vector2<int>(2, 1),
                ActorRotation.BottomLeft,
                
                // Expected:
                new []
                {
                    new Vector2<int>(0, 0), new Vector2<int>(1, 0), 
                    new Vector2<int>(0, 1), new Vector2<int>(1, 1), 
                    new Vector2<int>(0, 2), new Vector2<int>(1, 2), 
                }
            };
            
            /*
            xxm
            xxw
             */
            yield return new object[]
            {
                new Line(2), 
                new Vector2<int>(2, 0),
                new Vector2<int>(4, 5),
                new Vector2<int>(1, 2),
                ActorRotation.TopLeft,
                
                // Expected:
                new []
                {
                    new Vector2<int>(0, 0), new Vector2<int>(1, 0), new Vector2<int>(2, 0), 
                    new Vector2<int>(0, 1), new Vector2<int>(1, 1), new Vector2<int>(2, 1), 
                }
            };
            
            /*
            xx
            xx
            mw
             */
            yield return new object[]
            {
                new Line(2), 
                new Vector2<int>(0, 2),
                new Vector2<int>(4, 5),
                new Vector2<int>(2, 1),
                ActorRotation.TopRight,
                
                // Expected:
                new []
                {
                    new Vector2<int>(0, 0), new Vector2<int>(1, 0), 
                    new Vector2<int>(0, 1), new Vector2<int>(1, 1), 
                    new Vector2<int>(0, 2), new Vector2<int>(1, 2), 
                }
            };
            
            /*
            qxx
            oxx
             */
            yield return new object[]
            {
                new Line(2, 0), 
                new Vector2<int>(0, 0),
                new Vector2<int>(4, 5),
                new Vector2<int>(1, 2),
                ActorRotation.BottomRight,
                
                // Expected:
                new []
                {
                    new Vector2<int>(1, 0), new Vector2<int>(2, 0), 
                    new Vector2<int>(1, 1), new Vector2<int>(2, 1), 
                }
            };
            
            /*
            qo
            xx
            xx
             */
            yield return new object[]
            {
                new Line(2, 0), 
                new Vector2<int>(0, 0),
                new Vector2<int>(4, 5),
                new Vector2<int>(2, 1),
                ActorRotation.BottomLeft,
                
                // Expected:
                new []
                {
                    new Vector2<int>(0, 1), new Vector2<int>(1, 1), 
                    new Vector2<int>(0, 2), new Vector2<int>(1, 2), 
                }
            };
            
            /*
            xxq
            xxo
             */
            yield return new object[]
            {
                new Line(2, 0), 
                new Vector2<int>(2, 0),
                new Vector2<int>(4, 5),
                new Vector2<int>(1, 2),
                ActorRotation.TopLeft,
                
                // Expected:
                new []
                {
                    new Vector2<int>(0, 0), new Vector2<int>(1, 0),
                    new Vector2<int>(0, 1), new Vector2<int>(1, 1),
                }
            };
            
            /*
            xx
            xx
            qo
             */
            yield return new object[]
            {
                new Line(2, 0), 
                new Vector2<int>(0, 2),
                new Vector2<int>(4, 5),
                new Vector2<int>(2, 1),
                ActorRotation.TopRight,
                
                // Expected:
                new []
                {
                    new Vector2<int>(0, 0), new Vector2<int>(1, 0), 
                    new Vector2<int>(0, 1), new Vector2<int>(1, 1), 
                }
            };
            
            /*
            q.x
            o.x
             */
            yield return new object[]
            {
                new Line(2, 1), 
                new Vector2<int>(0, 0),
                new Vector2<int>(4, 5),
                new Vector2<int>(1, 2),
                ActorRotation.BottomRight,
                
                // Expected:
                new []
                {
                    new Vector2<int>(2, 0), 
                    new Vector2<int>(2, 1), 
                }
            };
            
            /*
            qo
            ..
            xx
             */
            yield return new object[]
            {
                new Line(2, 1), 
                new Vector2<int>(0, 0),
                new Vector2<int>(4, 5),
                new Vector2<int>(2, 1),
                ActorRotation.BottomLeft,
                
                // Expected:
                new []
                {
                    new Vector2<int>(0, 2), new Vector2<int>(1, 2), 
                }
            };
            
            /*
            x.q
            x.o
             */
            yield return new object[]
            {
                new Line(2, 1), 
                new Vector2<int>(2, 0),
                new Vector2<int>(4, 5),
                new Vector2<int>(1, 2),
                ActorRotation.TopLeft,
                
                // Expected:
                new []
                {
                    new Vector2<int>(0, 0),
                    new Vector2<int>(0, 1),
                }
            };
            
            /*
            xx
            ..
            qo
             */
            yield return new object[]
            {
                new Line(2, 1), 
                new Vector2<int>(0, 2),
                new Vector2<int>(4, 5),
                new Vector2<int>(2, 1),
                ActorRotation.TopRight,
                
                // Expected:
                new []
                {
                    new Vector2<int>(0, 0), new Vector2<int>(1, 0),
                }
            };
            
            /*
            mwx
            wwx
            wwx
             */
            yield return new object[]
            {
                new Line(1), 
                new Vector2<int>(0, 0),
                new Vector2<int>(4, 5),
                new Vector2<int>(2, 3),
                ActorRotation.BottomRight,
                
                // Expected:
                new []
                {
                    new Vector2<int>(0, 0), new Vector2<int>(1, 0), new Vector2<int>(2, 0), 
                    new Vector2<int>(0, 1), new Vector2<int>(1, 1), new Vector2<int>(2, 1), 
                    new Vector2<int>(0, 2), new Vector2<int>(1, 2), new Vector2<int>(2, 2), 
                }
            };
            
            /*
            mww
            www
            xxx
             */
            yield return new object[]
            {
                new Line(1), 
                new Vector2<int>(0, 0),
                new Vector2<int>(4, 5),
                new Vector2<int>(3, 2),
                ActorRotation.BottomLeft,
                
                // Expected:
                new []
                {
                    new Vector2<int>(0, 0), new Vector2<int>(1, 0), new Vector2<int>(2, 0), 
                    new Vector2<int>(0, 1), new Vector2<int>(1, 1), new Vector2<int>(2, 1), 
                    new Vector2<int>(0, 2), new Vector2<int>(1, 2), new Vector2<int>(2, 2), 
                }
            };
            
            /*
            xmw
            xww
            xww
             */
            yield return new object[]
            {
                new Line(1), 
                new Vector2<int>(1, 0),
                new Vector2<int>(4, 5),
                new Vector2<int>(2, 3),
                ActorRotation.TopLeft,
                
                // Expected:
                new []
                {
                    new Vector2<int>(0, 0), new Vector2<int>(1, 0), new Vector2<int>(2, 0), 
                    new Vector2<int>(0, 1), new Vector2<int>(1, 1), new Vector2<int>(2, 1), 
                    new Vector2<int>(0, 2), new Vector2<int>(1, 2), new Vector2<int>(2, 2), 
                }
            };
            
            /*
            xxx
            mww
            www
             */
            yield return new object[]
            {
                new Line(1), 
                new Vector2<int>(0, 1),
                new Vector2<int>(4, 5),
                new Vector2<int>(3, 2),
                ActorRotation.TopRight,
                
                // Expected:
                new []
                {
                    new Vector2<int>(0, 0), new Vector2<int>(1, 0), new Vector2<int>(2, 0), 
                    new Vector2<int>(0, 1), new Vector2<int>(1, 1), new Vector2<int>(2, 1), 
                    new Vector2<int>(0, 2), new Vector2<int>(1, 2), new Vector2<int>(2, 2), 
                }
            };
            
            /*
            qox
            oox
            oox
             */
            yield return new object[]
            {
                new Line(1, 0), 
                new Vector2<int>(0, 0),
                new Vector2<int>(4, 5),
                new Vector2<int>(2, 3),
                ActorRotation.BottomRight,
                
                // Expected:
                new []
                {
                    new Vector2<int>(2, 0), 
                    new Vector2<int>(2, 1), 
                    new Vector2<int>(2, 2), 
                }
            };
            
            /*
            qoo
            ooo
            xxx
             */
            yield return new object[]
            {
                new Line(1, 0), 
                new Vector2<int>(0, 0),
                new Vector2<int>(4, 5),
                new Vector2<int>(3, 2),
                ActorRotation.BottomLeft,
                
                // Expected:
                new []
                {
                    new Vector2<int>(0, 2), new Vector2<int>(1, 2), new Vector2<int>(2, 2), 
                }
            };
            
            /*
            xqo
            xoo
            xoo
             */
            yield return new object[]
            {
                new Line(1, 0), 
                new Vector2<int>(1, 0),
                new Vector2<int>(4, 5),
                new Vector2<int>(2, 3),
                ActorRotation.TopLeft,
                
                // Expected:
                new []
                {
                    new Vector2<int>(0, 0),
                    new Vector2<int>(0, 1), 
                    new Vector2<int>(0, 2), 
                }
            };
            
            /*
            xxx
            qoo
            ooo
             */
            yield return new object[]
            {
                new Line(1, 0), 
                new Vector2<int>(0, 1),
                new Vector2<int>(4, 5),
                new Vector2<int>(3, 2),
                ActorRotation.TopRight,
                
                // Expected:
                new []
                {
                    new Vector2<int>(0, 0), new Vector2<int>(1, 0), new Vector2<int>(2, 0), 
                }
            };
            
            /*
            qo.xx
            oo.xx
            oo.xx
             */
            yield return new object[]
            {
                new Line(3, 1), 
                new Vector2<int>(0, 0),
                new Vector2<int>(5, 5),
                new Vector2<int>(2, 3),
                ActorRotation.BottomRight,
                
                // Expected:
                new []
                {
                    new Vector2<int>(3, 0), new Vector2<int>(4, 0), 
                    new Vector2<int>(3, 1), new Vector2<int>(4, 1), 
                    new Vector2<int>(3, 2), new Vector2<int>(4, 2), 
                }
            };
            
            /*
            qoo
            ooo
            ...
            xxx
            xxx
             */
            yield return new object[]
            {
                new Line(3, 1), 
                new Vector2<int>(0, 0),
                new Vector2<int>(5, 5),
                new Vector2<int>(3, 2),
                ActorRotation.BottomLeft,
                
                // Expected:
                new []
                {
                    new Vector2<int>(0, 3), new Vector2<int>(1, 3), new Vector2<int>(2, 3), 
                    new Vector2<int>(0, 4), new Vector2<int>(1, 4), new Vector2<int>(2, 4), 
                }
            };
            
            /*
            xx.qo
            xx.oo
            xx.oo
             */
            yield return new object[]
            {
                new Line(3, 1), 
                new Vector2<int>(3, 0),
                new Vector2<int>(5, 5),
                new Vector2<int>(2, 3),
                ActorRotation.TopLeft,
                
                // Expected:
                new []
                {
                    new Vector2<int>(0, 0), new Vector2<int>(1, 0), 
                    new Vector2<int>(0, 1), new Vector2<int>(1, 1), 
                    new Vector2<int>(0, 2), new Vector2<int>(1, 2), 
                }
            };
            
            /*
            xxx
            xxx
            ...
            qoo
            ooo
             */
            yield return new object[]
            {
                new Line(3, 1), 
                new Vector2<int>(0, 3),
                new Vector2<int>(5, 5),
                new Vector2<int>(3, 2),
                ActorRotation.TopRight,
                
                // Expected:
                new []
                {
                    new Vector2<int>(0, 0), new Vector2<int>(1, 0), new Vector2<int>(2, 0), 
                    new Vector2<int>(0, 1), new Vector2<int>(1, 1), new Vector2<int>(2, 1), 
                }
            };
        }

        [Theory]
        [MemberData(nameof(GetExpectedPositionsByLineShape))]
        public void ToPositions_ShouldReturnExpectedPositions_WhenShapeIsLine(Line line, Vector2<int> centerPoint, 
            Vector2<int> mapSize, Vector2<int> actorSize, ActorRotation actorRotation, 
            Vector2<int>[] expectedPositions)
        {
            line.ToPositions(centerPoint, mapSize, actorSize, actorRotation).Should().BeEquivalentTo(expectedPositions);
        }

        /*
        m centerPoint-included
        q centerPoint-excluded
        w size-included
        o size-excluded
        x included
        . excluded
         */
        public static IEnumerable<object[]> GetExpectedPositionsByCircleShape()
        {
            /*
            m
             */
            yield return new object[]
            {
                new Circle(0, -1),
                new Vector2<int>(0, 0),
                new Vector2<int>(4, 5),
                new Vector2<int>(1, 1),

                // Expected:
                new[]
                {
                    new Vector2<int>(0, 0)
                }
            };
            
            /*
            
             */
            yield return new object[]
            {
                new Circle(0, 0),
                new Vector2<int>(0, 0),
                new Vector2<int>(4, 5),
                new Vector2<int>(1, 1),

                // Expected:
                new Vector2<int>[]{}
            };

            #region BubblyCircle

            /*
            q.x
            ..x
            xx
             */
            yield return new object[]
            {
                new Circle(2, 1),
                new Vector2<int>(0, 0),
                new Vector2<int>(4, 5),
                new Vector2<int>(1, 1),

                // Expected:
                new[]
                {
                    new Vector2<int>(2, 0), 
                    new Vector2<int>(2, 1), 
                    new Vector2<int>(0, 2), new Vector2<int>(1, 2),
                }
            };
            
            /*
              xx
             x..
            x...
            x..q
            x...
             */
            yield return new object[]
            {
                new Circle(3, 2),
                new Vector2<int>(4, 4),
                new Vector2<int>(5, 6),
                new Vector2<int>(1, 1),

                // Expected:
                new[]
                {
                    new Vector2<int>(3, 1), new Vector2<int>(4, 1), 
                    new Vector2<int>(2, 2),
                    new Vector2<int>(1, 3),
                    new Vector2<int>(1, 4),
                    new Vector2<int>(1, 5),
                }
            };
            
            /*
            xxxx
            xxxxx
            ...xxx
            ....xxx
            .....xx
            qo...xx
            oo...xx
            oo...xx
             */
            yield return new object[]
            {
                new Circle(5, 3),
                new Vector2<int>(0, 5),
                new Vector2<int>(7, 8),
                new Vector2<int>(2, 3),

                // Expected:
                new[]
                {
                    new Vector2<int>(0, 0), new Vector2<int>(1, 0), new Vector2<int>(2, 0), new Vector2<int>(3, 0), 
                    new Vector2<int>(0, 1), new Vector2<int>(1, 1),  new Vector2<int>(2, 1),  new Vector2<int>(3, 1),  new Vector2<int>(4, 1), 
                    new Vector2<int>(3, 2), new Vector2<int>(4, 2), new Vector2<int>(5, 2), 
                    new Vector2<int>(4, 3), new Vector2<int>(5, 3), new Vector2<int>(6, 3), 
                    new Vector2<int>(5, 4), new Vector2<int>(6, 4), 
                    new Vector2<int>(5, 5), new Vector2<int>(6, 5), 
                    new Vector2<int>(5, 6), new Vector2<int>(6, 6), 
                    new Vector2<int>(5, 7), new Vector2<int>(6, 7), 
                }
            };

            #endregion SharpCircle
            
            #region SharpCircle

            /*
            /*
            q.x
            .x
            x
             #1#
            yield return new object[]
            {
                new Circle(2, 1),
                new Vector2<int>(0, 0),
                new Vector2<int>(4, 5),
                new Vector2<int>(1, 1),

                // Expected:
                new[]
                {
                    new Vector2<int>(2, 0), 
                    new Vector2<int>(1, 1), 
                    new Vector2<int>(0, 2),
                }
            };
            
            /*
               x
             xx.
             x..
            x..q
             x..
             #1#
            yield return new object[]
            {
                new Circle(3, 2),
                new Vector2<int>(4, 4),
                new Vector2<int>(5, 6),
                new Vector2<int>(1, 1),

                // Expected:
                new[]
                {
                    new Vector2<int>(4, 1), 
                    new Vector2<int>(2, 2), new Vector2<int>(3, 2), 
                    new Vector2<int>(2, 3),
                    new Vector2<int>(1, 4),
                    new Vector2<int>(2, 5),
                }
            };
            
            /*
            xx
            xxxxx
            ..xxxx
            ....xx
            ....xx
            qo...xx
            oo...xx
            oo...xx
             #1#
            yield return new object[]
            {
                new Circle(5, 3),
                new Vector2<int>(0, 5),
                new Vector2<int>(7, 8),
                new Vector2<int>(2, 3),

                // Expected:
                new[]
                {
                    new Vector2<int>(0, 0), new Vector2<int>(1, 0), 
                    new Vector2<int>(0, 1), new Vector2<int>(1, 1),  new Vector2<int>(2, 1),  new Vector2<int>(3, 1),  new Vector2<int>(4, 1), 
                    new Vector2<int>(2, 2),  new Vector2<int>(3, 2),  new Vector2<int>(4, 2), new Vector2<int>(5, 2), 
                    new Vector2<int>(4, 3), new Vector2<int>(5, 3), 
                    new Vector2<int>(4, 4), new Vector2<int>(5, 4), 
                    new Vector2<int>(5, 5), new Vector2<int>(6, 5), 
                    new Vector2<int>(5, 6), new Vector2<int>(6, 6), 
                    new Vector2<int>(5, 7), new Vector2<int>(6, 7), 
                }
            };
            */

            #endregion SharpCircle
        }
        
        [Theory]
        [MemberData(nameof(GetExpectedPositionsByCircleShape))]
        public void ToPositions_ShouldReturnExpectedPositions_WhenShapeIsCircle(Circle circle, 
            Vector2<int> centerPoint, Vector2<int> mapSize, Vector2<int> actorSize, 
            Vector2<int>[] expectedPositions)
        {
            circle.ToPositions(centerPoint, mapSize, actorSize).Should().BeEquivalentTo(expectedPositions);
        }
    }
}<|MERGE_RESOLUTION|>--- conflicted
+++ resolved
@@ -1,11 +1,7 @@
 using System.Collections.Generic;
 using FluentAssertions;
-<<<<<<< HEAD
 using LowAgeData.Domain.Common.Shape;
-=======
-using low_age_data.Domain.Common.Shape;
 using low_age_prototype_common;
->>>>>>> 94f23835
 using Xunit;
 using Vector2 = Godot.Vector2;
 
@@ -17,15 +13,9 @@
         {
             yield return new object[]
             {
-<<<<<<< HEAD
                 new LowAgeData.Domain.Common.Shape.Map(), 
-                new Vector2(0, 0),
-                new Vector2(1, 1),
-=======
-                new low_age_data.Domain.Common.Shape.Map(), 
-                new Vector2<int>(0, 0),
-                new Vector2<int>(1, 1),
->>>>>>> 94f23835
+                new Vector2<int>(0, 0),
+                new Vector2<int>(1, 1),
                 
                 // Expected:
                 new []
@@ -36,15 +26,9 @@
             
             yield return new object[]
             {
-<<<<<<< HEAD
                 new LowAgeData.Domain.Common.Shape.Map(), 
-                new Vector2(0, 0),
-                new Vector2(4, 2),
-=======
-                new low_age_data.Domain.Common.Shape.Map(), 
                 new Vector2<int>(0, 0),
                 new Vector2<int>(4, 2),
->>>>>>> 94f23835
                 
                 // Expected:
                 new []
@@ -57,13 +41,8 @@
 
         [Theory]
         [MemberData(nameof(GetExpectedPositionsByMapShape))]
-<<<<<<< HEAD
         public void ToPositions_ShouldReturnExpectedPositions_WhenShapeIsMap(LowAgeData.Domain.Common.Shape.Map map,
-            Vector2 centerPoint, Vector2 mapSize, Vector2[] expectedPositions)
-=======
-        public void ToPositions_ShouldReturnExpectedPositions_WhenShapeIsMap(low_age_data.Domain.Common.Shape.Map map,
             Vector2<int> centerPoint, Vector2<int> mapSize, Vector2<int>[] expectedPositions)
->>>>>>> 94f23835
         {
             map.ToPositions(centerPoint, mapSize).Should().BeEquivalentTo(expectedPositions);
         }
