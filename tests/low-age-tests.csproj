--- conflicted
+++ resolved
@@ -20,21 +20,7 @@
         <PackageReference Include="AutoFixture" Version="4.18.1" />
         <PackageReference Include="AutoFixture.AutoMoq" Version="4.18.1" />
         <PackageReference Include="FluentAssertions" Version="4.19.4" />
-<<<<<<< HEAD
-        <PackageReference Include="Moq" Version="4.20.70" />
-=======
-        <PackageReference Include="Microsoft.NET.Test.Sdk" Version="17.1.0" />
         <PackageReference Include="Moq" Version="4.20.72" />
-        <PackageReference Include="xunit" Version="2.4.1" />
-        <PackageReference Include="xunit.runner.visualstudio" Version="2.4.3">
-            <IncludeAssets>runtime; build; native; contentfiles; analyzers; buildtransitive</IncludeAssets>
-            <PrivateAssets>all</PrivateAssets>
-        </PackageReference>
-        <PackageReference Include="coverlet.collector" Version="3.1.2">
-            <IncludeAssets>runtime; build; native; contentfiles; analyzers; buildtransitive</IncludeAssets>
-            <PrivateAssets>all</PrivateAssets>
-        </PackageReference>
->>>>>>> 94f23835
     </ItemGroup>
 
     <PropertyGroup>
